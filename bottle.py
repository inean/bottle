--- conflicted
+++ resolved
@@ -1358,7 +1358,6 @@
         from eventlet import wsgi, listen, greenthread
         self.set_context_ident(greenthread.getcurrent, weakref=True)
         wsgi.server(listen((self.host, self.port)), handler)
-<<<<<<< HEAD
 
 
 class GeventServer(ServerAdapter):
@@ -1368,9 +1367,6 @@
         from gevent.hub import getcurrent
         self.set_context_ident(getcurrent, weakref=True)
         wsgi.WSGIServer((self.host, self.port), handler).serve_forever()
-
-=======
->>>>>>> 6f27d9ea
 
 
 class RocketServer(ServerAdapter):
