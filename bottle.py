--- conflicted
+++ resolved
@@ -1430,12 +1430,8 @@
     blocks = ('if','elif','else','except','finally','for','while','with','def','class')
     dedent_blocks = ('elif', 'else', 'except', 'finally')
 
-<<<<<<< HEAD
-    def prepare(self):
+    def prepare(self, escape_func=cgi.escape, noescape=False):
         self.cache = {}
-=======
-    def prepare(self, escape_func=cgi.escape, noescape=False):
->>>>>>> fcc614d6
         if self.source:
             self.code = self.translate(self.source)
             self.co = compile(self.code, '<string>', 'exec')
