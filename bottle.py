# -*- coding: utf-8 -*-
"""
Bottle is a fast and simple micro-framework for small web applications. It
offers request dispatching (Routes) with url parameter support, templates,
a built-in HTTP Server and adapters for many third party WSGI/HTTP-server and
template engines - all in a single file and with no dependencies other than the
Python Standard Library.

Homepage and documentation: http://bottle.paws.de/

Licence (MIT)
-------------

    Copyright (c) 2009, Marcel Hellkamp.

    Permission is hereby granted, free of charge, to any person obtaining a copy
    of this software and associated documentation files (the "Software"), to deal
    in the Software without restriction, including without limitation the rights
    to use, copy, modify, merge, publish, distribute, sublicense, and/or sell
    copies of the Software, and to permit persons to whom the Software is
    furnished to do so, subject to the following conditions:

    The above copyright notice and this permission notice shall be included in
    all copies or substantial portions of the Software.

    THE SOFTWARE IS PROVIDED "AS IS", WITHOUT WARRANTY OF ANY KIND, EXPRESS OR
    IMPLIED, INCLUDING BUT NOT LIMITED TO THE WARRANTIES OF MERCHANTABILITY,
    FITNESS FOR A PARTICULAR PURPOSE AND NONINFRINGEMENT. IN NO EVENT SHALL THE
    AUTHORS OR COPYRIGHT HOLDERS BE LIABLE FOR ANY CLAIM, DAMAGES OR OTHER
    LIABILITY, WHETHER IN AN ACTION OF CONTRACT, TORT OR OTHERWISE, ARISING FROM,
    OUT OF OR IN CONNECTION WITH THE SOFTWARE OR THE USE OR OTHER DEALINGS IN
    THE SOFTWARE.


Example
-------

This is an example::

    from bottle import route, run, request, response, static_file, abort
    
    @route('/')
    def hello_world():
        return 'Hello World!'
    
    @route('/hello/:name')
    def hello_name(name):
        return 'Hello %s!' % name
    
    @route('/hello', method='POST')
    def hello_post():
        name = request.POST['name']
        return 'Hello %s!' % name
    
    @route('/static/:filename#.*#')
    def static(filename):
        return static_file(filename, root='/path/to/static/files/')
    
    run(host='localhost', port=8080)
"""

from __future__ import with_statement

__author__ = 'Marcel Hellkamp'
__version__ = '0.9.dev'
__license__ = 'MIT'

import base64
import cgi
import email.utils
import functools
import hmac
import inspect
import itertools
import mimetypes
import os
import re
import subprocess
import sys
import thread
import threading
import time
import tokenize
import tempfile

from Cookie import SimpleCookie
from tempfile import TemporaryFile
from traceback import format_exc
from urllib import quote as urlquote
from urlparse import urlunsplit, urljoin
from weakref import WeakKeyDictionary

try:
    from collections import MutableMapping as DictMixin
except ImportError: # pragma: no cover
    from UserDict import DictMixin

try:
    from urlparse import parse_qs
except ImportError: # pragma: no cover
    from cgi import parse_qs

try:
    import cPickle as pickle
except ImportError: # pragma: no cover
    import pickle

try:
    try:
        from json import dumps as json_dumps
    except ImportError: # pragma: no cover
        from simplejson import dumps as json_dumps
except ImportError: # pragma: no cover
    json_dumps = None

if sys.version_info >= (3,0,0): # pragma: no cover
    # See Request.POST
    from io import BytesIO
    from io import TextIOWrapper
    class NCTextIOWrapper(TextIOWrapper):
        ''' Garbage collecting an io.TextIOWrapper(buffer) instance closes the
            wrapped buffer. This subclass keeps it open. '''
        def close(self): pass
    StringType = bytes
    def touni(x, enc='utf8'):
        """ Convert anything to unicode """
        return str(x, encoding=enc) if isinstance(x, bytes) else str(x)
else:
    from StringIO import StringIO as BytesIO
    from types import StringType
    NCTextIOWrapper = None
    def touni(x, enc='utf8'):
        """ Convert anything to unicode """
        return x if isinstance(x, unicode) else unicode(str(x), encoding=enc)

def tob(data, enc='utf8'):
    """ Convert anything to bytes """
    return data.encode(enc) if isinstance(data, unicode) else StringType(data)

# Convert strings and unicode to native strings
if sys.version_info >= (3,0,0):
    tonat = touni
else:
    tonat = tob
tonat.__doc__ = """ Convert anything to native strings """


# Background compatibility
import warnings
def depr(message, critical=False):
    if critical: raise DeprecationWarning(message)
    warnings.warn(message, DeprecationWarning, stacklevel=3)

# Small helpers
def makelist(data):
    if isinstance(data, (tuple, list, set, dict)): return list(data)
    elif data: return [data]
    else: return []





# Exceptions and Events

class BottleException(Exception):
    """ A base class for exceptions used by bottle. """
    pass


class HTTPResponse(BottleException):
    """ Used to break execution and immediately finish the response """
    def __init__(self, output='', status=200, header=None):
        super(BottleException, self).__init__("HTTP Response %d" % status)
        self.status = int(status)
        self.output = output
        self.headers = HeaderDict(header) if header else None

    def apply(self, response):
        if self.headers:
            for key, value in self.headers.iterallitems():
                response.headers[key] = value
        response.status = self.status


class HTTPError(HTTPResponse):
    """ Used to generate an error page """
    def __init__(self, code=500, output='Unknown Error', exception=None, traceback=None, header=None):
        super(HTTPError, self).__init__(output, code, header)
        self.exception = exception
        self.traceback = traceback

    def __repr__(self):
        return ''.join(ERROR_PAGE_TEMPLATE.render(e=self))






# Routing

class RouteError(BottleException):
    """ This is a base class for all routing related exceptions """


class RouteSyntaxError(RouteError):
    """ The route parser found something not supported by this router """


class RouteBuildError(RouteError):
    """ The route could not been build """


class Route(object):
    ''' Represents a single route and can parse the dynamic route syntax '''
    syntax = re.compile(r'(.*?)(?<!\\):([a-zA-Z_]+)?(?:#(.*?)#)?')
    default = '[^/]+'

    def __init__(self, route, target=None, name=None, static=False):
        """ Create a Route. The route string may contain `:key`,
            `:key#regexp#` or `:#regexp#` tokens for each dynamic part of the
            route. These can be escaped with a backslash infront of the `:`
            and are compleately ignored if static is true. A name may be used
            to refer to this route later (depends on Router)
        """
        self.route = route
        self.target = target
        self.name = name
        self.flat = static
        self._tokens = None

    def tokens(self):
        """ Return a list of (type, value) tokens. """
        if not self._tokens:
            r = self.route.replace(':','\\:') if self.flat else self.route
            self._tokens = list(self.tokenise(r))
        return self._tokens

    @classmethod
    def tokenise(cls, route):
        ''' Split a string into an iterator of (type, value) tokens. '''
        match = None
        for match in cls.syntax.finditer(route):
            pre, name, rex = match.groups()
            if pre: yield ('TXT', pre.replace('\\:',':'))
            if rex and name: yield ('VAR', (rex, name))
            elif name: yield ('VAR', (cls.default, name))
            elif rex: yield ('ANON', rex)
        if not match:
            yield ('TXT', route.replace('\\:',':'))
        elif match.end() < len(route):
            yield ('TXT', route[match.end():].replace('\\:',':'))

    def group_re(self):
        ''' Return a regexp pattern with named groups '''
        out = ''
        for token, data in self.tokens():
            if   token == 'TXT':  out += re.escape(data)
            elif token == 'VAR':  out += '(?P<%s>%s)' % (data[1], data[0])
            elif token == 'ANON': out += '(?:%s)' % data
        return out

    def flat_re(self):
        ''' Return a regexp pattern with non-grouping parentheses '''
        rf = lambda m: m.group(0) if len(m.group(1)) % 2 else m.group(1) + '(?:'
        return re.sub(r'(\\*)(\(\?P<[^>]*>|\((?!\?))', rf, self.group_re())

    def format_str(self):
        ''' Return a format string with named fields. '''
        out, i = '', 0
        for token, value in self.tokens():
            if token == 'TXT': out += value.replace('%','%%')
            elif token == 'ANON': out += '%%(anon%d)s' % i; i+=1
            elif token == 'VAR': out += '%%(%s)s' % value[1]
        return out

    @property
    def static(self):
        return not self.is_dynamic()

    def is_dynamic(self):
        ''' Return true if the route contains dynamic parts '''
        for token, value in self.tokens():
            if token != 'TXT':
                return True
        return False

    def __repr__(self):
        return "<Route(%s) />" % repr(self.route)

    def __eq__(self, other):
        return (self.route, self.flat) == (other.route, other.flat)

class Router(object):
    ''' A route associates a string (e.g. URL) with an object (e.g. function)
        Some dynamic routes may extract parts of the string and provide them as
        a dictionary. This router matches a string against multiple routes and
        returns the associated object along with the extracted data.
    '''

    def __init__(self):
        self.routes  = []  # List of all installed routes
        self.named   = {}  # Cache for named routes and their format strings
        self.static  = {}  # Cache for static routes
        self.dynamic = []  # Search structure for dynamic routes
        self.compiled = False

    def add(self, route, target=None, **ka):
        """ Add a route->target pair or a :class:`Route` object to the Router.
            Return the Route object. See :class:`Route` for details.
        """
        if not isinstance(route, Route):
            route = Route(route, target, **ka)
        if self.get_route(route):
            return RouteError('Route %s is not uniqe.' % route)
        self.routes.append(route)
        self.compiled = False
        return route

    def get_route(self, route, target=None, **ka):
        ''' Get a route from the router by specifying either the same
            parameters as in :meth:`add` or comparing to an instance of
            :class:`Route`. Note that not all parameters are considered by the
            compare function. '''
        if not isinstance(route, Route):
            route = Route(route, **ka)
        for known in self.routes:
            if route == known:
                return known
        return None

    def match(self, uri):
        ''' Match an URI and return a (target, urlargs) tuple '''
        if uri in self.static:
            return self.static[uri], {}
        for combined, subroutes in self.dynamic:
            match = combined.match(uri)
            if not match: continue
            target, args_re = subroutes[match.lastindex - 1]
            args = args_re.match(uri).groupdict() if args_re else {}
            return target, args
        if not self.compiled: # Late check to reduce overhead on hits
            self.compile() # Compile and try again.
            return self.match(uri)
        return None, {}

    def build(self, _name, **args):
        ''' Build an URI out of a named route and values for the wildcards. '''
        try:
            return self.named[_name] % args
        except KeyError:
            if not self.compiled: # Late check to reduce overhead on hits
                self.compile() # Compile and try again.
                return self.build(_name, **args)
            raise RouteBuildError("No route found with name '%s'." % _name)

    def compile(self):
        ''' Build the search structures. Call this before actually using the
            router.'''
        self.named = {}
        self.static = {}
        self.dynamic = []
        for route in self.routes:
            if route.name:
                self.named[route.name] = route.format_str()
            if route.static:
                self.static[route.route] = route.target
                continue
            gpatt = route.group_re()
            fpatt = route.flat_re()
            try:
                gregexp = re.compile('^(%s)$' % gpatt) if '(?P' in gpatt else None
                combined = '%s|(^%s$)' % (self.dynamic[-1][0].pattern, fpatt)
                self.dynamic[-1] = (re.compile(combined), self.dynamic[-1][1])
                self.dynamic[-1][1].append((route.target, gregexp))
            except (AssertionError, IndexError), e: # AssertionError: Too many groups
                self.dynamic.append((re.compile('(^%s$)'%fpatt),
                                    [(route.target, gregexp)]))
            except re.error, e:
                raise RouteSyntaxError("Could not add Route: %s (%s)" % (route, e))
        self.compiled = True

    def __eq__(self, other):
        return self.routes == other.routes





# WSGI abstraction: Application, Request and Response objects

class Bottle(object):
    """ WSGI application """

    def __init__(self, catchall=True, autojson=True, config=None):
        """ Create a new bottle instance.
            You usually don't do that. Use `bottle.app.push()` instead.
        """
        self.routes = Router()
        self.mounts = {}
        self.error_handler = {}
        self.catchall = catchall
        self.config = config or {}
        self.serve = True
        self.castfilter = []
        if autojson and json_dumps:
            self.add_filter(dict, dict2json)
        self.hooks = {'before_request': [], 'after_request': []}

    def optimize(self, *a, **ka):
        depr("Bottle.optimize() is obsolete.")

    def mount(self, app, script_path):
        ''' Mount a Bottle application to a specific URL prefix '''
        if not isinstance(app, Bottle):
            raise TypeError('Only Bottle instances are supported for now.')
        script_path = '/'.join(filter(None, script_path.split('/')))
        path_depth = script_path.count('/') + 1
        if not script_path:
            raise TypeError('Empty script_path. Perhaps you want a merge()?')
        for other in self.mounts:
            if other.startswith(script_path):
                raise TypeError('Conflict with existing mount: %s' % other)
        @self.route('/%s/:#.*#' % script_path, method="ANY")
        def mountpoint():
            request.path_shift(path_depth)
            return app.handle(request.path, request.method)
        self.mounts[script_path] = app

    def add_filter(self, ftype, func):
        ''' Register a new output filter. Whenever bottle hits a handler output
            matching `ftype`, `func` is applied to it. '''
        if not isinstance(ftype, type):
            raise TypeError("Expected type object, got %s" % type(ftype))
        self.castfilter = [(t, f) for (t, f) in self.castfilter if t != ftype]
        self.castfilter.append((ftype, func))
        self.castfilter.sort()

    def match_url(self, path, method='GET'):
        """ Find a callback bound to a path and a specific HTTP method.
            Return (callback, param) tuple or raise HTTPError.
            method: HEAD falls back to GET. All methods fall back to ANY.
        """
        path, method = path.strip().lstrip('/'), method.upper()
        callbacks, args = self.routes.match(path)
        if not callbacks:
            raise HTTPError(404, "Not found: " + path)
        if method in callbacks:
            return callbacks[method], args
        if method == 'HEAD' and 'GET' in callbacks:
            return callbacks['GET'], args
        if 'ANY' in callbacks:
            return callbacks['ANY'], args
        allow = [m for m in callbacks if m != 'ANY']
        if 'GET' in allow and 'HEAD' not in allow:
            allow.append('HEAD')
        raise HTTPError(405, "Method not allowed.",
                        header=[('Allow',",".join(allow))])

    def get_url(self, routename, **kargs):
        """ Return a string that matches a named route """
        scriptname = request.environ.get('SCRIPT_NAME', '').strip('/') + '/'
        location = self.routes.build(routename, **kargs).lstrip('/')
        return urljoin(urljoin('/', scriptname), location)

    def route(self, path=None, method='GET', no_hooks=False, decorate=None,
              template=None, template_opts={}, callback=None, **kargs):
        """ Decorator: Bind a callback function to a request path.

            :param path: The request path or a list of paths to listen to. See 
              :class:`Router` for syntax details. If no path is specified, it
              is automatically generated from the callback signature. See
              :func:`yieldroutes` for details.
            :param method: The HTTP method (POST, GET, ...) or a list of
              methods to listen to. (default: GET)
            :param decorate: A decorator or a list of decorators. These are
              applied to the callback in reverse order.
            :param no_hooks: If true, application hooks are not triggered
              by this route. (default: False)
            :param template: The template to use for this callback.
              (default: no template)
            :param template_opts: A dict with additional template parameters.
            :param static: If true, all paths are static even if they contain
              dynamic syntax tokens. (default: False)
            :param name: The name for this route. (default: None)
            :param callback: If set, the route decorator is directly applied
              to the callback and the callback is returned instead. This
              equals ``Bottle.route(...)(callback)``.
        """
        # @route can be used without any parameters
        if callable(path): path, callback = None, path
        # Build up the list of decorators
        decorators = makelist(decorate)
        if template:     decorators.insert(0, view(template, **template_opts))
        if not no_hooks: decorators.append(self._add_hook_wrapper)
        def wrapper(func):
            callback = func
            for decorator in reversed(decorators):
                callback = decorator(callback)
            functools.update_wrapper(callback, func)
            for route in makelist(path) or yieldroutes(func):
                for meth in makelist(method):
                    route = route.strip().lstrip('/')
                    meth = meth.strip().upper()
                    old = self.routes.get_route(route, **kargs)
                    if old:
                        old.target[meth] = callback
                    else:
                        self.routes.add(route, {meth: callback}, **kargs)
            return func
        return wrapper(callback) if callback else wrapper

    def _add_hook_wrapper(self, func):
        ''' Add hooks to a callable. See #84 '''
        @functools.wraps(func)
        def wrapper(*a, **ka):
            for hook in self.hooks['before_request']: hook()
            response.output = func(*a, **ka)
            for hook in self.hooks['after_request']: hook()
            return response.output
        return wrapper

    def get(self, path=None, method='GET', **kargs):
        """ Decorator: Bind a function to a GET request path.
            See :meth:'route' for details. """
        return self.route(path, method, **kargs)

    def post(self, path=None, method='POST', **kargs):
        """ Decorator: Bind a function to a POST request path.
            See :meth:'route' for details. """
        return self.route(path, method, **kargs)

    def put(self, path=None, method='PUT', **kargs):
        """ Decorator: Bind a function to a PUT request path.
            See :meth:'route' for details. """
        return self.route(path, method, **kargs)

    def delete(self, path=None, method='DELETE', **kargs):
        """ Decorator: Bind a function to a DELETE request path.
            See :meth:'route' for details. """
        return self.route(path, method, **kargs)

    def error(self, code=500):
        """ Decorator: Register an output handler for a HTTP error code"""
        def wrapper(handler):
            self.error_handler[int(code)] = handler
            return handler
        return wrapper

    def hook(self, name):
        """ Return a decorator that adds a callback to the specified hook. """
        def wrapper(func):
            self.add_hook(name, func)
            return func
        return wrapper

    def add_hook(self, name, func):
        ''' Add a callback from a hook. '''
        if name not in self.hooks:
            raise ValueError("Unknown hook name %s" % name)
        if name in ('after_request'):
            self.hooks[name].insert(0, func)
        else:
            self.hooks[name].append(func)

    def remove_hook(self, name, func):
        ''' Remove a callback from a hook. '''
        if name not in self.hooks:
            raise ValueError("Unknown hook name %s" % name)
        self.hooks[name].remove(func)

    def handle(self, url, method):
        """ Execute the handler bound to the specified url and method and return
        its output. If catchall is true, exceptions are catched and returned as
        HTTPError(500) objects. """
        if not self.serve:
            return HTTPError(503, "Server stopped")
        try:
            handler, args = self.match_url(url, method)
            return handler(**args)
        except HTTPResponse, e:
            return e
        except Exception, e:
            if isinstance(e, (KeyboardInterrupt, SystemExit, MemoryError))\
            or not self.catchall:
                raise
            return HTTPError(500, 'Unhandled exception', e, format_exc(10))

    def _cast(self, out, request, response, peek=None):
        """ Try to convert the parameter into something WSGI compatible and set
        correct HTTP headers when possible.
        Support: False, str, unicode, dict, HTTPResponse, HTTPError, file-like,
        iterable of strings and iterable of unicodes
        """
        # Filtered types (recursive, because they may return anything)
        for testtype, filterfunc in self.castfilter:
            if isinstance(out, testtype):
                return self._cast(filterfunc(out), request, response)

        # Empty output is done here
        if not out:
            response.headers['Content-Length'] = 0
            return []
        # Join lists of byte or unicode strings. Mixed lists are NOT supported
        if isinstance(out, (tuple, list))\
        and isinstance(out[0], (StringType, unicode)):
            out = out[0][0:0].join(out) # b'abc'[0:0] -> b''
        # Encode unicode strings
        if isinstance(out, unicode):
            out = out.encode(response.charset)
        # Byte Strings are just returned
        if isinstance(out, StringType):
            response.headers['Content-Length'] = str(len(out))
            return [out]
        # HTTPError or HTTPException (recursive, because they may wrap anything)
        if isinstance(out, HTTPError):
            out.apply(response)
            return self._cast(self.error_handler.get(out.status, repr)(out), request, response)
        if isinstance(out, HTTPResponse):
            out.apply(response)
            return self._cast(out.output, request, response)

        # File-like objects.
        if hasattr(out, 'read'):
            if 'wsgi.file_wrapper' in request.environ:
                return request.environ['wsgi.file_wrapper'](out)
            elif hasattr(out, 'close') or not hasattr(out, '__iter__'):
                return WSGIFileWrapper(out)

        # Handle Iterables. We peek into them to detect their inner type.
        try:
            out = iter(out)
            first = out.next()
            while not first:
                first = out.next()
        except StopIteration:
            return self._cast('', request, response)
        except HTTPResponse, e:
            first = e
        except Exception, e:
            first = HTTPError(500, 'Unhandled exception', e, format_exc(10))
            if isinstance(e, (KeyboardInterrupt, SystemExit, MemoryError))\
            or not self.catchall:
                raise
        # These are the inner types allowed in iterator or generator objects.
        if isinstance(first, HTTPResponse):
            return self._cast(first, request, response)
        if isinstance(first, StringType):
            return itertools.chain([first], out)
        if isinstance(first, unicode):
            return itertools.imap(lambda x: x.encode(response.charset),
                                  itertools.chain([first], out))
        return self._cast(HTTPError(500, 'Unsupported response type: %s'\
                                         % type(first)), request, response)

    def wsgi(self, environ, start_response):
        """ The bottle WSGI-interface. """
        try:
            environ['bottle.app'] = self
            request.bind(environ)
            response.bind()
            out = self.handle(request.path, request.method)
            out = self._cast(out, request, response)
            # rfc2616 section 4.3
            if response.status in (100, 101, 204, 304) or request.method == 'HEAD':
                if hasattr(out, 'close'): out.close()
                out = []
            status = '%d %s' % (response.status, HTTP_CODES[response.status])
            start_response(status, response.headerlist)
            return out
        except (KeyboardInterrupt, SystemExit, MemoryError):
            raise
        except Exception, e:
            if not self.catchall: raise
            err = '<h1>Critical error while processing request: %s</h1>' \
                  % environ.get('PATH_INFO', '/')
            if DEBUG:
                err += '<h2>Error:</h2>\n<pre>%s</pre>\n' % repr(e)
                err += '<h2>Traceback:</h2>\n<pre>%s</pre>\n' % format_exc(10)
            environ['wsgi.errors'].write(err) #TODO: wsgi.error should not get html
            start_response('500 INTERNAL SERVER ERROR', [('Content-Type', 'text/html')])
            return [tob(err)]
        
    def __call__(self, environ, start_response):
        return self.wsgi(environ, start_response)


class BaseRequest(DictMixin):
    """ Represents a single HTTP request using thread-local attributes.
        The Request object wraps a WSGI environment and can be used as such.
    """
    def __init__(self, environ=None):
        """ Create a new Request instance.
        
            You usually don't do this but use the global `bottle.request`
            instance instead.
        """
        self.bind(environ or {},)

    def bind(self, environ):
        """ Bind a new WSGI enviroment.
            
            This is done automatically for the global `bottle.request`
            instance on every request.
        """
        self.environ = environ
        # These attributes are used anyway, so it is ok to compute them here
        self.path = '/' + environ.get('PATH_INFO', '/').lstrip('/')
        self.method = environ.get('REQUEST_METHOD', 'GET').upper()

    @property
    def _environ(self):
        depr("Request._environ renamed to Request.environ")
        return self.environ

    def copy(self):
        ''' Returns a copy of self '''
        return Request(self.environ.copy())

    def path_shift(self, shift=1):
        ''' Shift path fragments from PATH_INFO to SCRIPT_NAME and vice versa.

          :param shift: The number of path fragments to shift. May be negative to
            change the shift direction. (default: 1)
        '''
        script_name = self.environ.get('SCRIPT_NAME','/')
        self['SCRIPT_NAME'], self.path = path_shift(script_name, self.path, shift)
        self['PATH_INFO'] = self.path

    def __getitem__(self, key): return self.environ[key]
    def __delitem__(self, key): self[key] = ""; del(self.environ[key])
    def __iter__(self): return iter(self.environ)
    def __len__(self): return len(self.environ)
    def keys(self): return self.environ.keys()
    def __setitem__(self, key, value):
        """ Shortcut for Request.environ.__setitem__ """
        self.environ[key] = value
        todelete = []
        if key in ('PATH_INFO','REQUEST_METHOD'):
            self.bind(self.environ)
        elif key == 'wsgi.input': todelete = ('body','forms','files','params')
        elif key == 'QUERY_STRING': todelete = ('get','params')
        elif key.startswith('HTTP_'): todelete = ('headers', 'cookies')
        for key in todelete:
            if 'bottle.' + key in self.environ:
                del self.environ['bottle.' + key]

    @property
    def query_string(self):
        """ The content of the QUERY_STRING environment variable. """
        return self.environ.get('QUERY_STRING', '')

    @property
    def fullpath(self):
        """ Request path including SCRIPT_NAME (if present) """
        return self.environ.get('SCRIPT_NAME', '').rstrip('/') + self.path

    @property
    def url(self):
        """ Full URL as requested by the client (computed).

            This value is constructed out of different environment variables
            and includes scheme, host, port, scriptname, path and query string. 
        """
        scheme = self.environ.get('wsgi.url_scheme', 'http')
        host   = self.environ.get('HTTP_X_FORWARDED_HOST', self.environ.get('HTTP_HOST', None))
        if not host:
            host = self.environ.get('SERVER_NAME')
            port = self.environ.get('SERVER_PORT', '80')
            if scheme + port not in ('https443', 'http80'):
                host += ':' + port
        parts = (scheme, host, urlquote(self.fullpath), self.query_string, '')
        return urlunsplit(parts)

    @property
    def content_length(self):
        """ Content-Length header as an integer, -1 if not specified """
        return int(self.environ.get('CONTENT_LENGTH','') or -1)

    @property
    def header(self):
        ''' :class:`HeaderDict` filled with request headers.

            HeaderDict keys are case insensitive str.title()d 
        '''
        if 'bottle.headers' not in self.environ:
            header = self.environ['bottle.headers'] = HeaderDict()
            for key, value in self.environ.iteritems():
                if key.startswith('HTTP_'):
                    key = key[5:].replace('_','-').title()
                    header[key] = value
        return self.environ['bottle.headers']

    @property
    def GET(self):
        """ The QUERY_STRING parsed into a MultiDict.

            Keys and values are strings. Multiple values per key are possible.
            See MultiDict for details.
        """
        if 'bottle.get' not in self.environ:
            data = parse_qs(self.query_string, keep_blank_values=True)
            get = self.environ['bottle.get'] = MultiDict()
            for key, values in data.iteritems():
                for value in values:
                    get[key] = value
        return self.environ['bottle.get']

    @property
    def POST(self):
        """ Property: The HTTP POST body parsed into a MultiDict.

            This supports urlencoded and multipart POST requests. Multipart
            is commonly used for file uploads and may result in some of the
            values being cgi.FieldStorage objects instead of strings.

            Multiple values per key are possible. See MultiDict for details.
        """
        if 'bottle.post' not in self.environ:
            self.environ['bottle.post'] = MultiDict()
            self.environ['bottle.forms'] = MultiDict()
            self.environ['bottle.files'] = MultiDict()
            safe_env = {'QUERY_STRING':''} # Build a safe environment for cgi
            for key in ('REQUEST_METHOD', 'CONTENT_TYPE', 'CONTENT_LENGTH'):
                if key in self.environ: safe_env[key] = self.environ[key]
            if NCTextIOWrapper:
                fb = NCTextIOWrapper(self.body, encoding='ISO-8859-1', newline='\n')
                # TODO: Content-Length may be wrong now. Does cgi.FieldStorage
                # use it at all? I think not, because all tests pass.
            else:
                fb = self.body
            data = cgi.FieldStorage(fp=fb, environ=safe_env, keep_blank_values=True)
            for item in data.list or []:
                if item.filename:
                    self.environ['bottle.post'][item.name] = item
                    self.environ['bottle.files'][item.name] = item
                else:
                    self.environ['bottle.post'][item.name] = item.value
                    self.environ['bottle.forms'][item.name] = item.value
        return self.environ['bottle.post']

    @property
    def forms(self):
        """ Property: HTTP POST form data parsed into a MultiDict. """
        if 'bottle.forms' not in self.environ: self.POST
        return self.environ['bottle.forms']

    @property
    def files(self):
        """ Property: HTTP POST file uploads parsed into a MultiDict. """
        if 'bottle.files' not in self.environ: self.POST
        return self.environ['bottle.files']
        
    @property
    def params(self):
        """ A combined MultiDict with POST and GET parameters. """
        if 'bottle.params' not in self.environ:
            self.environ['bottle.params'] = MultiDict(self.GET)
            self.environ['bottle.params'].update(dict(self.forms))
        return self.environ['bottle.params']

    @property
    def body(self):
        """ The HTTP request body as a seekable buffer object.
        
            This property returns a copy of the `wsgi.input` stream and should
            be used instead of `environ['wsgi.input']`.
         """
        if 'bottle.body' not in self.environ:
            maxread = max(0, self.content_length)
            stream = self.environ['wsgi.input']
            body = BytesIO() if maxread < MEMFILE_MAX else TemporaryFile(mode='w+b')
            while maxread > 0:
                part = stream.read(min(maxread, MEMFILE_MAX))
                if not part: #TODO: Wrong content_length. Error? Do nothing?
                    break
                body.write(part)
                maxread -= len(part)
            self.environ['wsgi.input'] = body
            self.environ['bottle.body'] = body
        self.environ['bottle.body'].seek(0)
        return self.environ['bottle.body']

    @property
    def auth(self): #TODO: Tests and docs. Add support for digest. namedtuple?
        """ HTTP authorisation data as a (user, passwd) tuple. (experimental)
        
            This implementation currently only supports basic auth and returns
            None on errors.
        """
        return parse_auth(self.environ.get('HTTP_AUTHORIZATION',''))

    @property
    def COOKIES(self):
        """ Cookie information parsed into a dictionary.
        
            Secure cookies are NOT decoded automatically. See
            Request.get_cookie() for details.
        """
        if 'bottle.cookies' not in self.environ:
            raw_dict = SimpleCookie(self.environ.get('HTTP_COOKIE',''))
            self.environ['bottle.cookies'] = {}
            for cookie in raw_dict.itervalues():
                self.environ['bottle.cookies'][cookie.key] = cookie.value
        return self.environ['bottle.cookies']

    def get_cookie(self, name, secret=None):
        """ Return the (decoded) value of a cookie. """
        value = self.COOKIES.get(name)
        dec = cookie_decode(value, secret) if secret else None
        return dec or value

    @property
    def is_ajax(self):
        ''' True if the request was generated using XMLHttpRequest '''
        #TODO: write tests
        return self.header.get('X-Requested-With') == 'XMLHttpRequest'



class BaseResponse():
    """ Represents a single HTTP response using thread-local attributes.
    """

    def __init__(self):
        self.bind()

    def bind(self):
        """ Resets the Response object to its factory defaults. """
        self._COOKIES = None
        self.status = 200
        self.headers = HeaderDict()
        self.content_type = 'text/html; charset=UTF-8'

    @property
    def header(self):
        depr("Response.header renamed to Response.headers")
        return self.headers

    def copy(self):
        ''' Returns a copy of self '''
        copy = Response()
        copy.status = self.status
        copy.headers = self.headers.copy()
        copy.content_type = self.content_type
        return copy

    def wsgiheader(self):
        ''' Returns a wsgi conform list of header/value pairs. '''
        for c in self.COOKIES.values():
            if c.OutputString() not in self.headers.getall('Set-Cookie'):
                self.headers.append('Set-Cookie', c.OutputString())
        # rfc2616 section 10.2.3, 10.3.5
        if self.status in (204, 304) and 'content-type' in self.headers:
            del self.headers['content-type']
        if self.status == 304:
            for h in ('allow', 'content-encoding', 'content-language',
                      'content-length', 'content-md5', 'content-range',
                      'content-type', 'last-modified'): # + c-location, expires?
                if h in self.headers:
                     del self.headers[h]
        return list(self.headers.iterallitems())
    headerlist = property(wsgiheader)

    @property
    def charset(self):
        """ Return the charset specified in the content-type header.
        
            This defaults to `UTF-8`.
        """
        if 'charset=' in self.content_type:
            return self.content_type.split('charset=')[-1].split(';')[0].strip()
        return 'UTF-8'

    @property
    def COOKIES(self):
        """ A dict-like SimpleCookie instance. Use Response.set_cookie() instead. """
        if not self._COOKIES:
            self._COOKIES = SimpleCookie()
        return self._COOKIES

    def set_cookie(self, key, value, secret=None, **kargs):
        """ Add a new cookie with various options.
        
        If the cookie value is not a string, the value is pickled and a secure
        cookie is created. For this you have to provide a secret key which
        is used to sign the cookie.
        
        Possible cookie options are:
            expires, path, comment, domain, max_age, secure, version, httponly
            See http://de.wikipedia.org/wiki/HTTP-Cookie#Aufbau for details
        """
        if not isinstance(value, basestring):
            if not secret:
                raise TypeError('Cookies must be strings when secret is not set')
            value = cookie_encode(value, secret).decode('ascii') #2to3 hack
        self.COOKIES[key] = value
        for k, v in kargs.iteritems():
            self.COOKIES[key][k.replace('_', '-')] = v

    def get_content_type(self):
        """ Current 'Content-Type' header. """
        return self.headers['Content-Type']

    def set_content_type(self, value):
        self.headers['Content-Type'] = value

    content_type = property(get_content_type, set_content_type, None,
                            get_content_type.__doc__)


class ContextLocal(object):
    ''' A flexible baseclass to build context local objects. '''
    __slots__ = ('_local_init', '_local_context')

    def __new__(cls, *args, **kwargs):
        self = object.__new__(cls)
        object.__setattr__(self, '_local_init', (args, kwargs))
        object.__setattr__(self, '_local_context', {})
        return self

    @staticmethod
    def context_ident():
        """ Return a hashable identifier for the curent context """
        return 0

    def set_context_ident(self, func, weakref=False):
        """ Replace the :meth`context_ident` method with a new callable. """
        object.__setattr__(self, 'context_ident', func)
        object.__setattr__(self, '_local_context',
                                 WeakKeyDictionary() if weakref else {})

    def _local(self):
        cur = self.context_ident()
        if cur not in self._local_context:
            self._local_context[cur] = {}
            self.__init__(*self._local_init[0], **self._local_init[1])
        return self._local_context[cur]

    def __getattr__(self, attr):
        try: return self._local()[attr]
        except KeyError:
            raise AttributeError(attr)

    def __delattr__(self, attr):
        try: del self._local()[attr]
        except KeyError:
            raise AttributeError(attr)

    def __setattr__(self, attr, value):
        self._local()[attr] = value


class Request(threading.local, BaseRequest): pass
class Response(threading.local, BaseResponse): pass
class LocalRequest(ContextLocal, BaseRequest): pass
class LocalResponse(ContextLocal, BaseResponse): pass

def set_context_ident(ident=thread.get_ident, weakref=False):
   ''' Change the function that identifies the current runtime context.
   
       This is done automatically by a server adapter.
       
       Some objects used by bottle need to be context local. By default, these
       are local to the current thread: The instance’s values are different for
       each separate threads. In environments where 'light' or 'mirco' threads
       are used to parallelize requests, a singel thread may contain several
       contexts and thread-locality is not sufficiand anymore.
       
       Example for greenlet::
           from eventlet import greenthread
           set_context_ident(greenthread.getcurrent, weakref=True)
           
       :param ident: Callable that returns a context identifyer when called
                     within a context. (default: thread.get_ident)
       :param weakref: If true, a weakref.WeakKeyDictionary() is used to store
                       the context local stat. This allows the garbage collector
                       to free memory as soon as the context terminates and 
                       the return value of ident() is dereferenced.
       '''
   global request, response
   if not isinstance(request, LocalRequest):
       request = LocalRequest()
   if not isinstance(response, LocalResponse):
       response = LocalResponse()
   request.set_context_ident(ident, weakref)
   response.set_context_ident(ident, weakref)



# Data Structures

class MultiDict(DictMixin):
    """ A dict that remembers old values for each key """
    # collections.MutableMapping would be better for Python >= 2.6
    def __init__(self, *a, **k):
        self.dict = dict()
        for k, v in dict(*a, **k).iteritems():
            self[k] = v

    def __len__(self): return len(self.dict)
    def __iter__(self): return iter(self.dict)
    def __contains__(self, key): return key in self.dict
    def __delitem__(self, key): del self.dict[key]
    def keys(self): return self.dict.keys()
    def __getitem__(self, key): return self.get(key, KeyError, -1)
    def __setitem__(self, key, value): self.append(key, value)

    def append(self, key, value): self.dict.setdefault(key, []).append(value)
    def replace(self, key, value): self.dict[key] = [value]
    def getall(self, key): return self.dict.get(key) or []

    def get(self, key, default=None, index=-1):
        if key not in self.dict and default != KeyError:
            return [default][index]
        return self.dict[key][index]

    def iterallitems(self):
        for key, values in self.dict.iteritems():
            for value in values:
                yield key, value


class HeaderDict(MultiDict):
    """ Same as :class:`MultiDict`, but title()s the keys and overwrites by default. """
    def __contains__(self, key): return MultiDict.__contains__(self, self.httpkey(key))
    def __getitem__(self, key): return MultiDict.__getitem__(self, self.httpkey(key))
    def __delitem__(self, key): return MultiDict.__delitem__(self, self.httpkey(key))
    def __setitem__(self, key, value): self.replace(key, value)
    def get(self, key, default=None, index=-1): return MultiDict.get(self, self.httpkey(key), default, index)
    def append(self, key, value): return MultiDict.append(self, self.httpkey(key), str(value))
    def replace(self, key, value): return MultiDict.replace(self, self.httpkey(key), str(value))
    def getall(self, key): return MultiDict.getall(self, self.httpkey(key))
    def httpkey(self, key): return str(key).replace('_','-').title()


class AppStack(list):
    """ A stack implementation. """

    def __call__(self):
        """ Return the current default app. """
        return self[-1]

    def push(self, value=None):
        """ Add a new Bottle instance to the stack """
        if not isinstance(value, Bottle):
            value = Bottle()
        self.append(value)
        return value

class WSGIFileWrapper(object):

   def __init__(self, fp, buffer_size=1024*64):
       self.fp, self.buffer_size = fp, buffer_size
       for attr in ('fileno', 'close', 'read', 'readlines'):
           if hasattr(fp, attr): setattr(self, attr, getattr(fp, attr))

   def __iter__(self):
       read, buff = self.fp.read, self.buffer_size
       while True:
           part = read(buff)
           if not part: break
           yield part



# Module level functions

# Output filter

def dict2json(d):
    response.content_type = 'application/json'
    return json_dumps(d)


def abort(code=500, text='Unknown Error: Appliction stopped.'):
    """ Aborts execution and causes a HTTP error. """
    raise HTTPError(code, text)


def redirect(url, code=303):
    """ Aborts execution and causes a 303 redirect """
    scriptname = request.environ.get('SCRIPT_NAME', '').rstrip('/') + '/'
    location = urljoin(request.url, urljoin(scriptname, url))
    raise HTTPResponse("", status=code, header=dict(Location=location))


def send_file(*a, **k): #BC 0.6.4
    """ Raises the output of static_file(). (deprecated) """
    raise static_file(*a, **k)


def static_file(filename, root, guessmime=True, mimetype=None, download=False):
    """ Opens a file in a safe way and returns a HTTPError object with status
        code 200, 305, 401 or 404. Sets Content-Type, Content-Length and
        Last-Modified header. Obeys If-Modified-Since header and HEAD requests.
    """
    root = os.path.abspath(root) + os.sep
    filename = os.path.abspath(os.path.join(root, filename.strip('/\\')))
    header = dict()

    if not filename.startswith(root):
        return HTTPError(403, "Access denied.")
    if not os.path.exists(filename) or not os.path.isfile(filename):
        return HTTPError(404, "File does not exist.")
    if not os.access(filename, os.R_OK):
        return HTTPError(403, "You do not have permission to access this file.")

    if not mimetype and guessmime:
        header['Content-Type'] = mimetypes.guess_type(filename)[0]
    else:
        header['Content-Type'] = mimetype if mimetype else 'text/plain'

    if download == True:
        download = os.path.basename(filename)
    if download:
        header['Content-Disposition'] = 'attachment; filename="%s"' % download

    stats = os.stat(filename)
    lm = time.strftime("%a, %d %b %Y %H:%M:%S GMT", time.gmtime(stats.st_mtime))
    header['Last-Modified'] = lm
    ims = request.environ.get('HTTP_IF_MODIFIED_SINCE')
    if ims:
        ims = ims.split(";")[0].strip() # IE sends "<date>; length=146"
        ims = parse_date(ims)
        if ims is not None and ims >= int(stats.st_mtime):
            header['Date'] = time.strftime("%a, %d %b %Y %H:%M:%S GMT", time.gmtime())
            return HTTPResponse(status=304, header=header)
    header['Content-Length'] = stats.st_size
    if request.method == 'HEAD':
        return HTTPResponse('', header=header)
    else:
        return HTTPResponse(open(filename, 'rb'), header=header)






# Utilities

def debug(mode=True):
    """ Change the debug level.
    There is only one debug level supported at the moment."""
    global DEBUG
    DEBUG = bool(mode)


def parse_date(ims):
    """ Parse rfc1123, rfc850 and asctime timestamps and return UTC epoch. """
    try:
        ts = email.utils.parsedate_tz(ims)
        return time.mktime(ts[:8] + (0,)) - (ts[9] or 0) - time.timezone
    except (TypeError, ValueError, IndexError):
        return None


def parse_auth(header):
    """ Parse rfc2617 HTTP authentication header string (basic) and return (user,pass) tuple or None"""
    try:
        method, data = header.split(None, 1)
        if method.lower() == 'basic':
            name, pwd = base64.b64decode(data).split(':', 1)
            return name, pwd
    except (KeyError, ValueError, TypeError):
        return None


def cookie_encode(data, key):
    ''' Encode and sign a pickle-able object. Return a string '''
    msg = base64.b64encode(pickle.dumps(data, -1))
    sig = base64.b64encode(hmac.new(key, msg).digest())
    return tob('!') + sig + tob('?') + msg


def cookie_decode(data, key):
    ''' Verify and decode an encoded string. Return an object or None'''
    data = tob(data)
    if cookie_is_encoded(data):
        sig, msg = data.split(tob('?'), 1)
        if sig[1:] == base64.b64encode(hmac.new(key, msg).digest()):
            return pickle.loads(base64.b64decode(msg))
    return None


def cookie_is_encoded(data):
    ''' Return True if the argument looks like a encoded cookie.'''
    return bool(data.startswith(tob('!')) and tob('?') in data)


def yieldroutes(func):
    """ Return a generator for routes that match the signature (name, args) 
    of the func parameter. This may yield more than one route if the function
    takes optional keyword arguments. The output is best described by example::
    
        a()         -> '/a'
        b(x, y)     -> '/b/:x/:y'
        c(x, y=5)   -> '/c/:x' and '/c/:x/:y'
        d(x=5, y=6) -> '/d' and '/d/:x' and '/d/:x/:y'
    """
    path = func.__name__.replace('__','/').lstrip('/')
    spec = inspect.getargspec(func)
    argc = len(spec[0]) - len(spec[3] or [])
    path += ('/:%s' * argc) % tuple(spec[0][:argc])
    yield path
    for arg in spec[0][argc:]:
        path += '/:%s' % arg
        yield path

def path_shift(script_name, path_info, shift=1):
    ''' Shift path fragments from PATH_INFO to SCRIPT_NAME and vice versa.

        :return: The modified paths.
        :param script_name: The SCRIPT_NAME path.
        :param script_name: The PATH_INFO path.
        :param shift: The number of path fragments to shift. May be negative to
          change ths shift direction. (default: 1)
    '''
    if shift == 0: return script_name, path_info
    pathlist = path_info.strip('/').split('/')
    scriptlist = script_name.strip('/').split('/')
    if pathlist and pathlist[0] == '': pathlist = []
    if scriptlist and scriptlist[0] == '': scriptlist = []
    if shift > 0 and shift <= len(pathlist):
        moved = pathlist[:shift]
        scriptlist = scriptlist + moved
        pathlist = pathlist[shift:]
    elif shift < 0 and shift >= -len(scriptlist):
        moved = scriptlist[shift:]
        pathlist = moved + pathlist
        scriptlist = scriptlist[:shift]
    else:
        empty = 'SCRIPT_NAME' if shift < 0 else 'PATH_INFO'
        raise AssertionError("Cannot shift. Nothing left from %s" % empty)
    new_script_name = '/' + '/'.join(scriptlist)
    new_path_info = '/' + '/'.join(pathlist)
    if path_info.endswith('/') and pathlist: new_path_info += '/'
    return new_script_name, new_path_info



# Decorators
#TODO: Replace default_app() with app()

def validate(**vkargs):
    """
    Validates and manipulates keyword arguments by user defined callables.
    Handles ValueError and missing arguments by raising HTTPError(403).
    """
    def decorator(func):
        def wrapper(**kargs):
            for key, value in vkargs.iteritems():
                if key not in kargs:
                    abort(403, 'Missing parameter: %s' % key)
                try:
                    kargs[key] = value(kargs[key])
                except ValueError:
                    abort(403, 'Wrong parameter format for: %s' % key)
            return func(**kargs)
        return wrapper
    return decorator


def make_default_app_wrapper(name):
    ''' Return a callable that relays calls to the current default app. '''
    @functools.wraps(getattr(Bottle, name))
    def wrapper(*a, **ka):
        return getattr(app(), name)(*a, **ka)
    return wrapper

for name in 'route get post put delete error mount hook'.split():
    globals()[name] = make_default_app_wrapper(name)

url = make_default_app_wrapper('get_url')


def default():
    depr("The default() decorator is deprecated. Use @error(404) instead.")
    return error(404)






# Server adapter

class ServerAdapter(object):
    quiet = False
    def __init__(self, host='127.0.0.1', port=8080, **kargs):
        self.options = kargs
        self.host = host
        self.port = int(port)

    def run(self, handler):
        pass

    def set_context_ident(self, func, weakref=False):
       set_context_ident(func, weakref)

    def __repr__(self):
        args = ', '.join(['%s=%s'%(k,repr(v)) for k, v in self.options.items()])
        return "%s(%s)" % (self.__class__.__name__, args)


class CGIServer(ServerAdapter):
    quiet = True
    def run(self, handler): # pragma: no cover
        from wsgiref.handlers import CGIHandler
        CGIHandler().run(handler) # Just ignore host and port here


class FlupFCGIServer(ServerAdapter):
    def run(self, handler): # pragma: no cover
        import flup.server.fcgi
        flup.server.fcgi.WSGIServer(handler, bindAddress=(self.host, self.port)).run()


class WSGIRefServer(ServerAdapter):
    def run(self, handler): # pragma: no cover
        from wsgiref.simple_server import make_server, WSGIRequestHandler
        if self.quiet:
            class QuietHandler(WSGIRequestHandler):
                def log_request(*args, **kw): pass
            self.options['handler_class'] = QuietHandler
        srv = make_server(self.host, self.port, handler, **self.options)
        srv.serve_forever()


class CherryPyServer(ServerAdapter):
    def run(self, handler):
        from cherrypy import wsgiserver
        server = wsgiserver.CherryPyWSGIServer((self.host, self.port), handler)
        server.start()


class PasteServer(ServerAdapter):
    def run(self, handler):
        from paste import httpserver
        if not self.quiet:
            from paste.translogger import TransLogger
            handler = TransLogger(handler)
        httpserver.serve(handler, host=self.host, port=str(self.port),
                         **self.options)


class FapwsServer(ServerAdapter):
    """
    Extremly fast webserver using libev.
    See http://william-os4y.livejournal.com/
    """
    def run(self, handler):
        import fapws._evwsgi as evwsgi
        from fapws import base, config
        port = self.port
        if float(config.SERVER_IDENT[-2:]) > 0.4:
            # fapws3 silently changed its API in 0.5
            port = str(port)
        evwsgi.start(self.host, port)
        # fapws3 never releases the GIL. Complain upstream. I tried. No luck.
        if 'BOTTLE_CHILD' in os.environ and not self.quiet:
            print "WARNING: Auto-reloading does not work with Fapws3."
            print "         (Fapws3 breaks python thread support)"
        evwsgi.set_base_module(base)
        def app(environ, start_response):
            environ['wsgi.multiprocess'] = False
            return handler(environ, start_response)
        evwsgi.wsgi_cb(('', app))
        evwsgi.run()


class TornadoServer(ServerAdapter):
    """ Untested. As described here:
        http://github.com/facebook/tornado/blob/master/tornado/wsgi.py#L187 """
    def run(self, handler):
        import tornado.wsgi
        import tornado.httpserver
        import tornado.ioloop
        container = tornado.wsgi.WSGIContainer(handler)
        server = tornado.httpserver.HTTPServer(container)
        server.listen(port=self.port)
        tornado.ioloop.IOLoop.instance().start()


class AppEngineServer(ServerAdapter):
    """ Untested. """
    quiet = True
    def run(self, handler):
        from google.appengine.ext.webapp import util
        util.run_wsgi_app(handler)


class TwistedServer(ServerAdapter):
    """ Untested. """
    def run(self, handler):
        from twisted.web import server, wsgi
        from twisted.python.threadpool import ThreadPool
        from twisted.internet import reactor
        thread_pool = ThreadPool()
        thread_pool.start()
        reactor.addSystemEventTrigger('after', 'shutdown', thread_pool.stop)
        factory = server.Site(wsgi.WSGIResource(reactor, thread_pool, handler))
        reactor.listenTCP(self.port, factory, interface=self.host)
        reactor.run()


class DieselServer(ServerAdapter):
    """ Untested. """
    def run(self, handler):
        from diesel.protocols.wsgi import WSGIApplication
        app = WSGIApplication(handler, port=self.port)
        app.run()


class GeventServer(ServerAdapter):
    """ Untested. """
    def run(self, handler):
        from gevent import wsgi
        #from gevent.hub import getcurrent
        #self.set_context_ident(getcurrent, weakref=True) # see contextlocal
        wsgi.WSGIServer((self.host, self.port), handler).serve_forever()


class GunicornServer(ServerAdapter):
    """ Untested. """
    def run(self, handler):
        from gunicorn.arbiter import Arbiter
        from gunicorn.config import Config
        arbiter = Arbiter(Config({'bind': "%s:%d" % (self.host, self.port), 'workers': 4}), handler)
<<<<<<< HEAD
=======
        arbiter.run()
>>>>>>> b73f62b1


class EventletServer(ServerAdapter):
    """ Untested. """
    def run(self, handler):
        from eventlet import wsgi, listen, greenthread
        self.set_context_ident(greenthread.getcurrent, weakref=True)
        wsgi.server(listen((self.host, self.port)), handler)


class GeventServer(ServerAdapter):
    """ Untested. """
    def run(self, handler):
        from gevent import wsgi
        from gevent.hub import getcurrent
        self.set_context_ident(getcurrent, weakref=True)
        wsgi.WSGIServer((self.host, self.port), handler).serve_forever()


class RocketServer(ServerAdapter):
    """ Untested. As requested in issue 63
        http://github.com/defnull/bottle/issues/#issue/63 """
    def run(self, handler):
        from rocket import Rocket
        server = Rocket((self.host, self.port), 'wsgi', { 'wsgi_app' : handler })
        server.start()
            
        
class AutoServer(ServerAdapter):
    """ Untested. """
    adapters = [PasteServer, CherryPyServer, TwistedServer, WSGIRefServer]
    def run(self, handler):
        for sa in self.adapters:
            try:
                return sa(self.host, self.port, **self.options).run(handler)
            except ImportError:
                pass


server_names = {
    'cgi': CGIServer,
    'flup': FlupFCGIServer,
    'wsgiref': WSGIRefServer,
    'cherrypy': CherryPyServer,
    'paste': PasteServer,
    'fapws3': FapwsServer,
    'tornado': TornadoServer,
    'gae': AppEngineServer,
    'twisted': TwistedServer,
    'diesel': DieselServer,
    'gunicorn': GunicornServer,
    'eventlet': EventletServer,
    'gevent': GeventServer,
    'rocket': RocketServer,
    'auto': AutoServer,
}


def load_app(target):
    """ Load a bottle application based on a target string and return the app
        object.
        
        The target should be a valid python import path
        (e.g. mypackage.mymodule). The default application is returned.
        If the targed contains a colon (e.g. mypackage.mymodule:myapp) the
        module variable specified after the colon is returned instead.
    """
    path, name = target.split(":", 1) if ':' in target else (target, None)
    rv = None if name else app.push()
    __import__(path)
    module = sys.modules[path]
    if rv and rv in app: app.remove(rv)
    return rv if rv else getattr(module, target)


def run(app=None, server='wsgiref', host='127.0.0.1', port=8080,
        interval=1, reloader=False, quiet=False, **kargs):
    """ Start a server instance. This method blocks until the server
        terminates.

        :param app: WSGI application or target string supported by
               :func:`load_app`. (default: :func:`default_app`)
        :param server: Server adapter to use. See :data:`server_names` dict
               for valid names or pass a :class:`ServerAdapter` subclass.
               (default: wsgiref)
        :param host: Server address to bind to. Pass ``0.0.0.0`` to listens on
               all interfaces including the external one. (default: 127.0.0.1)
        :param host: Server port to bind to. Values below 1024 require root
               privileges. (default: 8080)
        :param reloader: Start auto-reloading server? (default: False)
        :param interval: Auto-reloader interval in seconds (default: 1)
        :param quiet: Supress output to stdout and stderr? (default: False)
        :param options: Options passed to the server adapter.
     """
    app = app or default_app()
    if isinstance(app, basestring):
        app = load_app(app)
    if isinstance(server, basestring):
        server = server_names.get(server)
    if isinstance(server, type):
        server = server(host=host, port=port, **kargs)
    if not isinstance(server, ServerAdapter):
        raise RuntimeError("Server must be a subclass of ServerAdapter")
    server.quiet = server.quiet or quiet
    if not server.quiet and not os.environ.get('BOTTLE_CHILD'):
        print "Bottle server starting up (using %s)..." % repr(server)
        print "Listening on http://%s:%d/" % (server.host, server.port)
        print "Use Ctrl-C to quit."
        print
    try:
        if reloader:
            interval = min(interval, 1)
            if os.environ.get('BOTTLE_CHILD'):
                _reloader_child(server, app, interval)
            else:
                _reloader_observer(server, app, interval)
        else:
            server.run(app)
    except KeyboardInterrupt:
        pass
    if not server.quiet and not os.environ.get('BOTTLE_CHILD'):
        print "Shutting down..."


class FileCheckerThread(threading.Thread):
    ''' Thread that periodically checks for changed module files. '''

    def __init__(self, lockfile, interval):
        threading.Thread.__init__(self)
        self.lockfile, self.interval = lockfile, interval
        #1: lockfile to old; 2: lockfile missing
        #3: module file changed; 5: external exit
        self.status = 0

    def run(self):
        exists = os.path.exists
        mtime = lambda path: os.stat(path).st_mtime
        files = dict()
        for module in sys.modules.values():
            try:
                path = inspect.getsourcefile(module)
                if path and exists(path): files[path] = mtime(path)
            except TypeError:
                pass
        while not self.status:
            for path, lmtime in files.iteritems():
                if not exists(path) or mtime(path) > lmtime:
                    self.status = 3
            if not exists(self.lockfile):
                self.status = 2
            elif mtime(self.lockfile) < time.time() - self.interval * 2:
                self.status = 1
            if not self.status:
                time.sleep(self.interval)
        if self.status != 5:
            thread.interrupt_main()


def _reloader_child(server, app, interval):
    ''' Start the server and check for modified files in a background thread.
        As soon as an update is detected, KeyboardInterrupt is thrown in
        the main thread to exit the server loop. The process exists with status
        code 3 to request a reload by the observer process. If the lockfile
        is not modified in 2*interval second or missing, we assume that the
        observer process died and exit with status code 1 or 2.
    '''
    lockfile = os.environ.get('BOTTLE_LOCKFILE')
    bgcheck = FileCheckerThread(lockfile, interval)
    try:
        bgcheck.start()
        server.run(app)
    except KeyboardInterrupt:
        pass
    bgcheck.status, status = 5, bgcheck.status
    bgcheck.join() # bgcheck.status == 5 --> silent exit
    if status: sys.exit(status)


def _reloader_observer(server, app, interval):
    ''' Start a child process with identical commandline arguments and restart
        it as long as it exists with status code 3. Also create a lockfile and
        touch it (update mtime) every interval seconds.
    '''
    fd, lockfile = tempfile.mkstemp(prefix='bottle-reloader.', suffix='.lock')
    os.close(fd) # We only need this file to exist. We never write to it
    try:
        while os.path.exists(lockfile):
            args = [sys.executable] + sys.argv
            environ = os.environ.copy()
            environ['BOTTLE_CHILD'] = 'true'
            environ['BOTTLE_LOCKFILE'] = lockfile
            p = subprocess.Popen(args, env=environ)
            while p.poll() is None: # Busy wait...
                os.utime(lockfile, None) # I am alive!
                time.sleep(interval)
            if p.poll() != 3:
                if os.path.exists(lockfile): os.unlink(lockfile)
                sys.exit(p.poll())
            elif not server.quiet:
                print "Reloading server..."
    except KeyboardInterrupt:
        pass
    if os.path.exists(lockfile): os.unlink(lockfile)



# Templates

class TemplateError(HTTPError):
    def __init__(self, message):
        HTTPError.__init__(self, 500, message)


class BaseTemplate(object):
    """ Base class and minimal API for template adapters """
    extentions = ['tpl','html','thtml','stpl']
    settings = {} #used in prepare()
    defaults = {} #used in render()

    def __init__(self, source=None, name=None, lookup=[], encoding='utf8', **settings):
        """ Create a new template.
        If the source parameter (str or buffer) is missing, the name argument
        is used to guess a template filename. Subclasses can assume that
        self.source and/or self.filename are set. Both are strings.
        The lookup, encoding and settings parameters are stored as instance
        variables.
        The lookup parameter stores a list containing directory paths.
        The encoding parameter should be used to decode byte strings or files.
        The settings parameter contains a dict for engine-specific settings.
        """
        self.name = name
        self.source = source.read() if hasattr(source, 'read') else source
        self.filename = source.filename if hasattr(source, 'filename') else None
        self.lookup = map(os.path.abspath, lookup)
        self.encoding = encoding
        self.settings = self.settings.copy() # Copy from class variable
        self.settings.update(settings) # Apply 
        if not self.source and self.name:
            self.filename = self.search(self.name, self.lookup)
            if not self.filename:
                raise TemplateError('Template %s not found.' % repr(name))
        if not self.source and not self.filename:
            raise TemplateError('No template specified.')
        self.prepare(**self.settings)

    @classmethod
    def search(cls, name, lookup=[]):
        """ Search name in all directories specified in lookup.
        First without, then with common extensions. Return first hit. """
        if os.path.isfile(name): return name
        for spath in lookup:
            fname = os.path.join(spath, name)
            if os.path.isfile(fname):
                return fname
            for ext in cls.extentions:
                if os.path.isfile('%s.%s' % (fname, ext)):
                    return '%s.%s' % (fname, ext)

    @classmethod
    def global_config(cls, key, *args):
        ''' This reads or sets the global settings stored in class.settings. '''
        if args:
            cls.settings[key] = args[0]
        else:
            return cls.settings[key]

    def prepare(self, **options):
        """ Run preparations (parsing, caching, ...).
        It should be possible to call this again to refresh a template or to
        update settings.
        """
        raise NotImplementedError

    def render(self, **args):
        """ Render the template with the specified local variables and return
        a single byte or unicode string. If it is a byte string, the encoding
        must match self.encoding. This method must be thread-safe!
        """
        raise NotImplementedError


class MakoTemplate(BaseTemplate):
    def prepare(self, **options):
        from mako.template import Template
        from mako.lookup import TemplateLookup
        options.update({'input_encoding':self.encoding})
        #TODO: This is a hack... http://github.com/defnull/bottle/issues#issue/8
        mylookup = TemplateLookup(directories=['.']+self.lookup, **options)
        if self.source:
            self.tpl = Template(self.source, lookup=mylookup)
        else: #mako cannot guess extentions. We can, but only at top level...
            name = self.name
            if not os.path.splitext(name)[1]:
                name += os.path.splitext(self.filename)[1]
            self.tpl = mylookup.get_template(name)

    def render(self, **args):
        _defaults = self.defaults.copy()
        _defaults.update(args)
        return self.tpl.render(**_defaults)


class CheetahTemplate(BaseTemplate):
    def prepare(self, **options):
        from Cheetah.Template import Template
        self.context = threading.local()
        self.context.vars = {}
        options['searchList'] = [self.context.vars]
        if self.source:
            self.tpl = Template(source=self.source, **options)
        else:
            self.tpl = Template(file=self.filename, **options)

    def render(self, **args):
        self.context.vars.update(self.defaults)
        self.context.vars.update(args)
        out = str(self.tpl)
        self.context.vars.clear()
        return [out]


class Jinja2Template(BaseTemplate):
    def prepare(self, filters=None, tests=None, **kwargs):
        from jinja2 import Environment, FunctionLoader
        if 'prefix' in kwargs: # TODO: to be removed after a while
            raise RuntimeError('The keyword argument `prefix` has been removed. '
                'Use the full jinja2 environment name line_statement_prefix instead.')
        self.env = Environment(loader=FunctionLoader(self.loader), **kwargs)
        if filters: self.env.filters.update(filters)
        if tests: self.env.tests.update(tests)
        if self.source:
            self.tpl = self.env.from_string(self.source)
        else:
            self.tpl = self.env.get_template(self.filename)

    def render(self, **args):
        _defaults = self.defaults.copy()
        _defaults.update(args)
        return self.tpl.render(**_defaults).encode("utf-8")

    def loader(self, name):
        fname = self.search(name, self.lookup)
        if fname:
            with open(fname, "rb") as f:
                return f.read().decode(self.encoding)


class SimpleTemplate(BaseTemplate):
    blocks = ('if','elif','else','try','except','finally','for','while','with','def','class')
    dedent_blocks = ('elif', 'else', 'except', 'finally')

    def prepare(self, escape_func=cgi.escape, noescape=False):
        self.cache = {}
        if self.source:
            self.code = self.translate(self.source)
            self.co = compile(self.code, '<string>', 'exec')
        else:
            self.code = self.translate(open(self.filename).read())
            self.co = compile(self.code, self.filename, 'exec')
        enc = self.encoding
        self._str = lambda x: touni(x, enc)
        self._escape = lambda x: escape_func(touni(x, enc))
        if noescape:
            self._str, self._escape = self._escape, self._str

    def translate(self, template):
        stack = [] # Current Code indentation
        lineno = 0 # Current line of code
        ptrbuffer = [] # Buffer for printable strings and token tuple instances
        codebuffer = [] # Buffer for generated python code
        multiline = dedent = oneline = False

        def yield_tokens(line):
            for i, part in enumerate(re.split(r'\{\{(.*?)\}\}', line)):
                if i % 2:
                    if part.startswith('!'): yield 'RAW', part[1:]
                    else: yield 'CMD', part
                else: yield 'TXT', part

        def split_comment(codeline):
            """ Removes comments from a line of code. """
            line = codeline.splitlines()[0]
            try:
                tokens = list(tokenize.generate_tokens(iter(line).next))
            except tokenize.TokenError:
                return line.rsplit('#',1) if '#' in line else (line, '')
            for token in tokens:
                if token[0] == tokenize.COMMENT:
                    start, end = token[2][1], token[3][1]
                    return codeline[:start] + codeline[end:], codeline[start:end]
            return line, ''

        def flush(): # Flush the ptrbuffer
            if not ptrbuffer: return
            cline = ''
            for line in ptrbuffer:
                for token, value in line:
                    if token == 'TXT': cline += repr(value)
                    elif token == 'RAW': cline += '_str(%s)' % value
                    elif token == 'CMD': cline += '_escape(%s)' % value
                    cline +=  ', '
                cline = cline[:-2] + '\\\n'
            cline = cline[:-2]
            if cline[:-1].endswith('\\\\\\\\\\n'):
                cline = cline[:-7] + cline[-1] # 'nobr\\\\\n' --> 'nobr'
            cline = '_printlist([' + cline + '])'
            del ptrbuffer[:] # Do this before calling code() again
            code(cline)

        def code(stmt):
            for line in stmt.splitlines():
                codebuffer.append('  ' * len(stack) + line.strip())

        for line in template.splitlines(True):
            lineno += 1
            line = line if isinstance(line, unicode)\
                        else unicode(line, encoding=self.encoding)
            if lineno <= 2:
                m = re.search(r"%.*coding[:=]\s*([-\w\.]+)", line)
                if m: self.encoding = m.group(1)
                if m: line = line.replace('coding','coding (removed)')
            if line.strip()[:2].count('%') == 1:
                line = line.split('%',1)[1].lstrip() # Full line following the %
                cline = split_comment(line)[0].strip()
                cmd = re.split(r'[^a-zA-Z0-9_]', cline)[0]
                flush() ##encodig (TODO: why?)
                if cmd in self.blocks or multiline:
                    cmd = multiline or cmd
                    dedent = cmd in self.dedent_blocks # "else:"
                    if dedent and not oneline and not multiline:
                        cmd = stack.pop()
                    code(line)
                    oneline = not cline.endswith(':') # "if 1: pass"
                    multiline = cmd if cline.endswith('\\') else False
                    if not oneline and not multiline:
                        stack.append(cmd)
                elif cmd == 'end' and stack:
                    code('#end(%s) %s' % (stack.pop(), line.strip()[3:]))
                elif cmd == 'include':
                    p = cline.split(None, 2)[1:]
                    if len(p) == 2:
                        code("_=_include(%s, _stdout, %s)" % (repr(p[0]), p[1]))
                    elif p:
                        code("_=_include(%s, _stdout)" % repr(p[0]))
                    else: # Empty %include -> reverse of %rebase
                        code("_printlist(_base)")
                elif cmd == 'rebase':
                    p = cline.split(None, 2)[1:]
                    if len(p) == 2:
                        code("globals()['_rebase']=(%s, dict(%s))" % (repr(p[0]), p[1]))
                    elif p:
                        code("globals()['_rebase']=(%s, {})" % repr(p[0]))
                else:
                    code(line)
            else: # Line starting with text (not '%') or '%%' (escaped)
                if line.strip().startswith('%%'):
                    line = line.replace('%%', '%', 1)
                ptrbuffer.append(yield_tokens(line))
        flush()
        return '\n'.join(codebuffer) + '\n'

    def subtemplate(self, _name, _stdout, **args):
        if _name not in self.cache:
            self.cache[_name] = self.__class__(name=_name, lookup=self.lookup)
        return self.cache[_name].execute(_stdout, **args)

    def execute(self, _stdout, **args):
        env = self.defaults.copy()
        env.update({'_stdout': _stdout, '_printlist': _stdout.extend,
               '_include': self.subtemplate, '_str': self._str,
               '_escape': self._escape})
        env.update(args)
        eval(self.co, env)
        if '_rebase' in env:
            subtpl, rargs = env['_rebase']
            subtpl = self.__class__(name=subtpl, lookup=self.lookup)
            rargs['_base'] = _stdout[:] #copy stdout
            del _stdout[:] # clear stdout
            return subtpl.execute(_stdout, **rargs)
        return env

    def render(self, **args):
        """ Render the template using keyword arguments as local variables. """
        stdout = []
        self.execute(stdout, **args)
        return ''.join(stdout)


def template(tpl, template_adapter=SimpleTemplate, **kwargs):
    '''
    Get a rendered template as a string iterator.
    You can use a name, a filename or a template string as first parameter.
    '''
    if tpl not in TEMPLATES or DEBUG:
        settings = kwargs.get('template_settings',{})
        lookup = kwargs.get('template_lookup', TEMPLATE_PATH)
        if isinstance(tpl, template_adapter):
            TEMPLATES[tpl] = tpl
            if settings: TEMPLATES[tpl].prepare(**settings)
        elif "\n" in tpl or "{" in tpl or "%" in tpl or '$' in tpl:
            TEMPLATES[tpl] = template_adapter(source=tpl, lookup=lookup, **settings)
        else:
            TEMPLATES[tpl] = template_adapter(name=tpl, lookup=lookup, **settings)
    if not TEMPLATES[tpl]:
        abort(500, 'Template (%s) not found' % tpl)
    return TEMPLATES[tpl].render(**kwargs)

mako_template = functools.partial(template, template_adapter=MakoTemplate)
cheetah_template = functools.partial(template, template_adapter=CheetahTemplate)
jinja2_template = functools.partial(template, template_adapter=Jinja2Template)

def view(tpl_name, **defaults):
    ''' Decorator: renders a template for a handler.
        The handler can control its behavior like that:

          - return a dict of template vars to fill out the template
          - return something other than a dict and the view decorator will not
            process the template, but return the handler result as is.
            This includes returning a HTTPResponse(dict) to get,
            for instance, JSON with autojson or other castfilters
    '''
    def decorator(func):
        @functools.wraps(func)
        def wrapper(*args, **kwargs):
            result = func(*args, **kwargs)
            if isinstance(result, dict):
                tplvars = defaults.copy()
                tplvars.update(result)
                return template(tpl_name, **tplvars)
            return result
        return wrapper
    return decorator

mako_view = functools.partial(view, template_adapter=MakoTemplate)
cheetah_view = functools.partial(view, template_adapter=CheetahTemplate)
jinja2_view = functools.partial(view, template_adapter=Jinja2Template)






# Modul initialization and configuration

TEMPLATE_PATH = ['./', './views/']
TEMPLATES = {}
DEBUG = False
MEMFILE_MAX = 1024*100
HTTP_CODES = {
    100: 'CONTINUE',
    101: 'SWITCHING PROTOCOLS',
    200: 'OK',
    201: 'CREATED',
    202: 'ACCEPTED',
    203: 'NON-AUTHORITATIVE INFORMATION',
    204: 'NO CONTENT',
    205: 'RESET CONTENT',
    206: 'PARTIAL CONTENT',
    300: 'MULTIPLE CHOICES',
    301: 'MOVED PERMANENTLY',
    302: 'FOUND',
    303: 'SEE OTHER',
    304: 'NOT MODIFIED',
    305: 'USE PROXY',
    306: 'RESERVED',
    307: 'TEMPORARY REDIRECT',
    400: 'BAD REQUEST',
    401: 'UNAUTHORIZED',
    402: 'PAYMENT REQUIRED',
    403: 'FORBIDDEN',
    404: 'NOT FOUND',
    405: 'METHOD NOT ALLOWED',
    406: 'NOT ACCEPTABLE',
    407: 'PROXY AUTHENTICATION REQUIRED',
    408: 'REQUEST TIMEOUT',
    409: 'CONFLICT',
    410: 'GONE',
    411: 'LENGTH REQUIRED',
    412: 'PRECONDITION FAILED',
    413: 'REQUEST ENTITY TOO LARGE',
    414: 'REQUEST-URI TOO LONG',
    415: 'UNSUPPORTED MEDIA TYPE',
    416: 'REQUESTED RANGE NOT SATISFIABLE',
    417: 'EXPECTATION FAILED',
    500: 'INTERNAL SERVER ERROR',
    501: 'NOT IMPLEMENTED',
    502: 'BAD GATEWAY',
    503: 'SERVICE UNAVAILABLE',
    504: 'GATEWAY TIMEOUT',
    505: 'HTTP VERSION NOT SUPPORTED',
}
""" A dict of known HTTP error and status codes """



ERROR_PAGE_TEMPLATE = SimpleTemplate("""
%try:
    %from bottle import DEBUG, HTTP_CODES, request
    %status_name = HTTP_CODES.get(e.status, 'Unknown').title()
    <!DOCTYPE HTML PUBLIC "-//IETF//DTD HTML 2.0//EN">
    <html>
        <head>
            <title>Error {{e.status}}: {{status_name}}</title>
            <style type="text/css">
              html {background-color: #eee; font-family: sans;}
              body {background-color: #fff; border: 1px solid #ddd; padding: 15px; margin: 15px;}
              pre {background-color: #eee; border: 1px solid #ddd; padding: 5px;}
            </style>
        </head>
        <body>
            <h1>Error {{e.status}}: {{status_name}}</h1>
            <p>Sorry, the requested URL <tt>{{request.url}}</tt> caused an error:</p>
            <pre>{{str(e.output)}}</pre>
            %if DEBUG and e.exception:
              <h2>Exception:</h2>
              <pre>{{repr(e.exception)}}</pre>
            %end
            %if DEBUG and e.traceback:
              <h2>Traceback:</h2>
              <pre>{{e.traceback}}</pre>
            %end
        </body>
    </html>
%except ImportError:
    <b>ImportError:</b> Could not generate the error page. Please add bottle to sys.path
%end
""")
""" The HTML template used for error messages """

request = Request()
""" Whenever a page is requested, the :class:`Bottle` WSGI handler stores
metadata about the current request into this instance of :class:`Request`.
It is thread-safe and can be accessed from within handler functions. """

response = Response()
""" The :class:`Bottle` WSGI handler uses metadata assigned to this instance
of :class:`Response` to generate the WSGI response. """

# Initialize app stack (create first empty Bottle app)
# BC: 0.6.4 and needed for run()
app = default_app = AppStack()
app.push()<|MERGE_RESOLUTION|>--- conflicted
+++ resolved
@@ -1517,8 +1517,8 @@
     """ Untested. """
     def run(self, handler):
         from gevent import wsgi
-        #from gevent.hub import getcurrent
-        #self.set_context_ident(getcurrent, weakref=True) # see contextlocal
+        from gevent.hub import getcurrent
+        self.set_context_ident(getcurrent, weakref=True) # see contextlocal
         wsgi.WSGIServer((self.host, self.port), handler).serve_forever()
 
 
@@ -1528,10 +1528,7 @@
         from gunicorn.arbiter import Arbiter
         from gunicorn.config import Config
         arbiter = Arbiter(Config({'bind': "%s:%d" % (self.host, self.port), 'workers': 4}), handler)
-<<<<<<< HEAD
-=======
         arbiter.run()
->>>>>>> b73f62b1
 
 
 class EventletServer(ServerAdapter):
