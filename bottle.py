# -*- coding: utf-8 -*-
"""
Bottle is a fast and simple micro-framework for small web applications. It
offers request dispatching (Routes) with url parameter support, templates,
a built-in HTTP Server and adapters for many third party WSGI/HTTP-server and
template engines - all in a single file and with no dependencies other than the
Python Standard Library.

Homepage and documentation: http://wiki.github.com/defnull/bottle

Licence (MIT)
-------------

    Copyright (c) 2009, Marcel Hellkamp.

    Permission is hereby granted, free of charge, to any person obtaining a copy
    of this software and associated documentation files (the "Software"), to deal
    in the Software without restriction, including without limitation the rights
    to use, copy, modify, merge, publish, distribute, sublicense, and/or sell
    copies of the Software, and to permit persons to whom the Software is
    furnished to do so, subject to the following conditions:

    The above copyright notice and this permission notice shall be included in
    all copies or substantial portions of the Software.

    THE SOFTWARE IS PROVIDED "AS IS", WITHOUT WARRANTY OF ANY KIND, EXPRESS OR
    IMPLIED, INCLUDING BUT NOT LIMITED TO THE WARRANTIES OF MERCHANTABILITY,
    FITNESS FOR A PARTICULAR PURPOSE AND NONINFRINGEMENT. IN NO EVENT SHALL THE
    AUTHORS OR COPYRIGHT HOLDERS BE LIABLE FOR ANY CLAIM, DAMAGES OR OTHER
    LIABILITY, WHETHER IN AN ACTION OF CONTRACT, TORT OR OTHERWISE, ARISING FROM,
    OUT OF OR IN CONNECTION WITH THE SOFTWARE OR THE USE OR OTHER DEALINGS IN
    THE SOFTWARE.


Example
-------

This is an example::

    from bottle import route, run, request, response, send_file, abort
    
    @route('/')
    def hello_world():
        return 'Hello World!'
    
    @route('/hello/:name')
    def hello_name(name):
        return 'Hello %s!' % name
    
    @route('/hello', method='POST')
    def hello_post():
        name = request.POST['name']
        return 'Hello %s!' % name
    
    @route('/static/:filename#.*#')
    def static_file(filename):
        send_file(filename, root='/path/to/static/files/')
    
    run(host='localhost', port=8080)
"""
from __future__ import with_statement
__author__ = 'Marcel Hellkamp'
__version__ = '0.7.0a'
__license__ = 'MIT'

import types
import sys
import cgi
import mimetypes
import os
import os.path
from traceback import format_exc
import re
import random
import threading
import time
import warnings
import email.utils
from Cookie import SimpleCookie
import subprocess
import thread
from tempfile import TemporaryFile
import hmac
import base64
from urllib import quote as urlquote
from urlparse import urlunsplit, urljoin
import functools
import inspect

try:
  from collections import MutableMapping as DictMixin
except ImportError: # pragma: no cover
  from UserDict import DictMixin

if sys.version_info >= (3,0,0): # pragma: no cover
    # See Request.POST
    from io import BytesIO
    from io import TextIOWrapper
else:
    from StringIO import StringIO as BytesIO
    TextIOWrapper = None

try:
    from urlparse import parse_qs
except ImportError: # pragma: no cover
    from cgi import parse_qs

try:
    import cPickle as pickle
except ImportError: # pragma: no cover
    import pickle

try:
    try:
        from json import dumps as json_dumps
    except ImportError: # pragma: no cover
        from simplejson import dumps as json_dumps
except ImportError: # pragma: no cover
    json_dumps = None






# Exceptions and Events

class BottleException(Exception):
    """ A base class for exceptions used by bottle. """
    pass


class HTTPResponse(BottleException):
    """ Used to break execution and imediately finish the response """
    def __init__(self, output='', status=200, header=None):
        super(BottleException, self).__init__("HTTP Response %d" % status)
        self.status = int(status)
        self.output = output
        self.header = HeaderDict(header) if header else None

    def apply(self, response):
        if self.header:
            for key, value in self.header.iterallitems():
                response.header[key] = value
        response.status = self.status


class HTTPError(HTTPResponse):
    """ Used to generate an error page """
    def __init__(self, code=500, message='Unknown Error', exception=None, header=None):
        super(HTTPError, self).__init__(message, code, header)
        self.exception = exception

    def __str__(self):
        return ERROR_PAGE_TEMPLATE % {
            'status' : self.status,
            'url' : str(request.path),
            'error_name' : HTTP_CODES.get(self.status, 'Unknown').title(),
            'error_message' : str(self.output)
        }






# Routing

class RouteError(BottleException):
    """ This is a base class for all routing related exceptions """


class RouteSyntaxError(RouteError):
    """ The route parser found something not supported by this router """


class RouteBuildError(RouteError):
    """ The route could not been build """


class Route(object):
    ''' Represents a single route and can parse the dynamic route syntax '''
    syntax = re.compile(r'(.*?)(?<!\\):([a-zA-Z_]+)?(?:#(.*?)#)?')
    default = '[^/]+'

    def __init__(self, route, target, name=None, static=False):
        """ Create a Route. The route string may contain `:key`,
            `:key#regexp#` or `:#regexp#` tokens for each dynamic part of the
            route. These can be escaped with a backslash infront of the `:`
            and are compleately ignored if static is true. A name may be used
            to refer to this route later (depends on Router)
        """
        self.route = route
        self.target = target
        self.name = name
        self._static = static
        self._tokens = None

    def tokens(self):
        """ Return a list of (type, value) tokens. """
        if not self._tokens:
            self._tokens = list(self.tokenise(self.route))
        return self._tokens

    @classmethod
    def tokenise(cls, route):
        ''' Split a string into an iterator of (type, value) tokens. '''
        match = None
        for match in cls.syntax.finditer(route):
            pre, name, rex = match.groups()
            if pre: yield ('TXT', pre.replace('\\:',':'))
            if rex and name: yield ('VAR', (rex, name))
            elif name: yield ('VAR', (cls.default, name))
            elif rex: yield ('ANON', rex)
        if not match:
            yield ('TXT', route.replace('\\:',':'))
        elif match.end() < len(route):
            yield ('TXT', route[match.end():].replace('\\:',':'))

    def group_re(self):
        ''' Return a regexp pattern with named groups '''
        out = ''
        for token, data in self.tokens():
            if   token == 'TXT':  out += re.escape(data)
            elif token == 'VAR':  out += '(?P<%s>%s)' % (data[1], data[0])
            elif token == 'ANON': out += '(?:%s)' % data
        return out

    def flat_re(self):
        ''' Return a regexp pattern with non-grouping parentheses '''
        return re.sub(r'\(\?P<[^>]*>|\((?!\?)', '(?:', self.group_re())

    def format_str(self):
        ''' Return a format string with named fields. '''
        if self.static:
            return self.route.replace('%','%%')
        out, i = '', 0
        for token, value in self.tokens():
            if token == 'TXT': out += value.replace('%','%%')
            elif token == 'ANON': out += '%%(anon%d)s' % i; i+=1
            elif token == 'VAR': out += '%%(%s)s' % value[1]
        return out

    @property
    def static(self):
        return not self.is_dynamic()

    def is_dynamic(self):
        ''' Return true if the route contains dynamic parts '''
        if not self._static:
            for token, value in self.tokens():
                if token != 'TXT':
                    return True
        self._static = True
        return False

    def __repr__(self):
        return self.route

    def __eq__(self, other):
        return self.route == other.route\
           and self.static == other.static\
           and self.name == other.name\
           and self.target == other.target


class Router(object):
    ''' A route associates a string (e.g. URL) with an object (e.g. function)
        Some dynamic routes may extract parts of the string and provide them as
        a dictionary. This router matches a string against multiple routes and
        returns the associated object along with the extracted data.
    '''

    def __init__(self):
        self.routes = []     # List of all installed routes
        self.static = dict() # Cache for static routes
        self.dynamic = []    # Cache structure for dynamic routes
        self.named = dict()  # Cache for named routes and their format strings

    def add(self, *a, **ka):
        """ Adds a route->target pair or a Route object to the Router.
            See Route() for details.
        """
        route = a[0] if a and isinstance(a[0], Route) else Route(*a, **ka)
        self.routes.append(route)
        if route.name:
            self.named[route.name] = route.format_str()
        if route.static:
            self.static[route.route] = route.target
            return
        gpatt = route.group_re()
        fpatt = route.flat_re()
        try:
            gregexp = re.compile('^(%s)$' % gpatt) if '(?P' in gpatt else None
            combined = '%s|(^%s$)' % (self.dynamic[-1][0].pattern, fpatt)
            self.dynamic[-1] = (re.compile(combined), self.dynamic[-1][1])
            self.dynamic[-1][1].append((route.target, gregexp))
        except (AssertionError, IndexError), e: # AssertionError: Too many groups
            self.dynamic.append((re.compile('(^%s$)'%fpatt),[(route.target, gregexp)]))
        except re.error, e:
            raise RouteSyntaxError("Could not add Route: %s (%s)" % (route, e))

    def match(self, uri):
        ''' Matches an URL and returns a (handler, target) tuple '''
        if uri in self.static:
            return self.static[uri], {}
        for combined, subroutes in self.dynamic:
            match = combined.match(uri)
            if not match: continue
            target, groups = subroutes[match.lastindex - 1]
            groups = groups.match(uri).groupdict() if groups else {}
            return target, groups
        return None, {}

    def build(self, route_name, **args):
        ''' Builds an URL out of a named route and some parameters.'''
        try:
            return self.named[route_name] % args
        except KeyError:
            raise RouteBuildError("No route found with name '%s'." % route_name)

    def __eq__(self, other):
        return self.routes == other.routes






# WSGI abstraction: Request and response management

class Bottle(object):
    """ WSGI application """

    def __init__(self, catchall=True, autojson=True, path = ''):
        """ Create a new bottle instance.
            You usually don't have to do that. Use `bottle.app.push()` instead
        """
        self.routes = Router()
        self.default_route = None
        self.error_handler = {}
        self.jsondump = json_dumps if autojson and json_dumps else False
        self.catchall = catchall
        self.config = dict()
        self.serve = True

    def match_url(self, path, method='GET'):
        """ Find a callback bound to a path and a specific HTTP method.
            Return (callback, param) tuple or (None, {}).
            method: HEAD falls back to GET. HEAD and GET fall back to ALL.
        """
        path = path.strip().lstrip('/')
        handler, param = self.routes.match(method + ';' + path)
        if handler: return handler, param
        if method == 'HEAD':
            handler, param = self.routes.match('GET;' + path)
            if handler: return handler, param
        handler, param = self.routes.match('ANY;' + path)
        if handler: return handler, param
        return self.default_route, {}

    def get_url(self, routename, **kargs):
        """ Return a string that matches a named route """
        return '/' + self.routes.build(routename, **kargs).split(';', 1)[1]

    def route(self, path=None, method='GET', **kargs):
        """ Decorator: Bind a function to a GET request path.

            If the path parameter is None, the signature (name, args) of the
            decorated function is used to generate the path. See yieldroutes()
            for details.

            The method parameter (default: GET) specifies the HTTP request
            method to listen to. 
        """
        method = method.upper()
        def wrapper(handler):
            paths = [] if path is None else [path.strip().lstrip('/')]
            if not paths: # Lets generate the path automatically 
                paths = yieldroutes(handler)
            for p in paths:
                self.routes.add(method+';'+p, handler, **kargs)
            return handler
        return wrapper

    def default(self):
        """ Decorator: Add a default handler for undefined routes """
        def wrapper(handler):
            self.default_route = handler
            return handler
        return wrapper

    def error(self, code=500):
        """ Decorator: Registrer an output handler for a HTTP error code"""
        def wrapper(handler):
            self.error_handler[int(code)] = handler
            return handler
        return wrapper

    def handle(self, url, method, catchall=True):
        """ Handle a single request. Return handler output, HTTPResponse or
        HTTPError. If catchall is true, all exceptions thrown within a
        handler function are catched and returned as HTTPError(500).
        """
        if not self.serve:
            return HTTPError(503, "Server stopped")

        handler, args = self.match_url(request.path, request.method)
        if not handler:
            return HTTPError(404, "Not found")

        try:
            return handler(**args)
        except HTTPResponse, e:
            return e
        except (KeyboardInterrupt, SystemExit, MemoryError):
            raise
        except Exception, e:
            if not self.catchall:
                raise
            err = "Unhandled Exception: %s\n" % (repr(e))
            if DEBUG:
                err += '\n\nTraceback:\n' + format_exc(10)
            request.environ['wsgi.errors'].write(err)
            return HTTPError(500, err, e)

    def _cast(self, out):
        """ Try to cast the input into something WSGI compatible. Correct
        HTTP header and status codes when possible. Clear output on HEAD
        requests.
        Support: False, str, unicode, list(unicode), file, dict, list(dict),
        HTTPResponse and HTTPError
        """
        if isinstance(out, HTTPResponse):
            out.apply(response)
            if isinstance(out, HTTPError):
                out = self.error_handler.get(out.status, str)(out)
            else:
                out = out.output
        if not out:
            response.header['Content-Length'] = '0'
            return []
        if isinstance(out, types.StringType):
            out = [out]
        elif isinstance(out, unicode):
            out = [out.encode(response.charset)]
        elif isinstance(out, list) and isinstance(out[0], unicode):
            out = map(lambda x: x.encode(response.charset), out)
        elif hasattr(out, 'read'):
            out = request.environ.get('wsgi.file_wrapper',
                  lambda x: iter(lambda: x.read(8192), ''))(out)
        elif self.jsondump and isinstance(out, dict)\
          or self.jsondump and isinstance(out, list) and isinstance(out[0], dict):
                out = [self.jsondump(out)]
                response.content_type = 'application/json'
        if isinstance(out, list) and len(out) == 1:
            response.header['Content-Length'] = str(len(out[0]))
        if response.status in (100, 101, 204, 304) or request.method == 'HEAD':
            out = [] # rfc2616 section 4.3
        if not hasattr(out, '__iter__'):
            raise TypeError('Request handler for route "%s" returned [%s] '
                'which is not iterable.' % (request.path, type(out).__name__))
        return out

    def __call__(self, environ, start_response):
        """ The bottle WSGI-interface. """
        try:
            request.bind(environ, self)
            response.bind(self)
            out = self.handle(request.path, request.method)
            out = self._cast(out)
            status = '%d %s' % (response.status, HTTP_CODES[response.status])
            start_response(status, response.wsgiheader())
            return out
        except (KeyboardInterrupt, SystemExit, MemoryError):
            raise
        except Exception, e:
            if not self.catchall:
                raise
            err = '<h1>Critial error while processing request: %s</h1>' \
                  % environ.get('PATH_INFO', '/')
            if DEBUG:
                err += '<h2>Error:</h2>\n<pre>%s</pre>\n' % repr(e)
                err += '<h2>Traceback:</h2>\n<pre>%s</pre>\n' % format_exc(10)
            environ['wsgi.errors'].write(err) #TODO: wsgi.error should not get html
            start_response('500 INTERNAL SERVER ERROR', [])
            return [err]


class Request(threading.local, DictMixin):
    """ Represents a single HTTP request using thread-local attributes.
        The Resquest object wrapps a WSGI environment and can be used as such.
    """
    def __init__(self, environ=None, app=None):
        """ Create a new Request instance.
        
            You usually don't do this but use the global `bottle.request`
            instance instead.
         """
        self.bind(environ or {}, app)

    def bind(self, environ, app=None):
        """ Bind a new WSGI enviroment and clear out all previously computed
            attributes.
            
            This is done automatically for the global `bottle.request`
            instance on every request.
        """
        if isinstance(environ, Request): # Recycle already parsed content
            for key in self.__dict__: #TODO: Test this
                setattr(self, key, getattr(environ, key))
            self.app = app
            return
        self._GET = self._POST = self._GETPOST = self._COOKIES = None
        self._body = self._header = None
        self.environ = environ
        self.app = app
        # These attributes are used anyway, so it is ok to compute them here
        self.path = environ.get('PATH_INFO', '/')
        if not self.path.startswith('/'):
            self.path = '/' + self.path
        self.method = environ.get('REQUEST_METHOD', 'GET').upper()

    def __getitem__(self, key):
        """ Shortcut for Request.environ.__getitem__ """
        return self.environ[key]

    def __setitem__(self, key, value):
        """ Shortcut for Request.environ.__setitem__ """
        self.environ[key] = value

    def keys(self):
        """ Shortcut for Request.environ.keys() """
        return self.environ.keys()

    @property
    def query_string(self):
        """ The content of the QUERY_STRING environment variable. """
        return self.environ.get('QUERY_STRING', '')

    @property
    def fullpath(self):
        """ Request path including SCRIPT_NAME (if present) """
        return self.environ.get('SCRIPT_NAME', '').rstrip('/') + self.path

    @property
    def url(self):
        """ Full URL as requested by the client (computed).

            This value is constructed out of different environment variables
            and includes scheme, host, port, scriptname, path and query string. 
        """
        scheme = self.environ.get('wsgi.url_scheme', 'http')
        host   = self.environ.get('HTTP_HOST', None)
        if not host:
            host = self.environ.get('SERVER_NAME')
            port = self.environ.get('SERVER_PORT', '80')
            if scheme + port not in ('https443', 'http80'):
                host += ':' + port
        parts = (scheme, host, urlquote(self.fullpath), self.query_string, '')
        return urlunsplit(parts)

    @property
    def content_length(self):
        """ Content-Length header as an integer, -1 if not specified """
        return int(self.environ.get('CONTENT_LENGTH','') or -1)

    @property
    def header(self):
        ''' :class:`HeaderDict` filled with request headers.

            HeaderDict keys are case insensitive str.title()d 
        '''
        if self._header is None:
            self._header = HeaderDict()
            for key, value in self.environ.iteritems():
                if key.startswith('HTTP_'):
                    key = key[5:].replace('_','-').title()
                    self._header[key] = value
        return self._header

    @property
    def GET(self):
        """ The QUERY_STRING parsed into a MultiDict.

            Keys and values are strings. Multiple values per key are possible.
            See MultiDict for details.
        """
        if self._GET is None:
            data = parse_qs(self.query_string, keep_blank_values=True)
            self._GET = MultiDict()
            for key, values in data.iteritems():
                for value in values:
                    self._GET[key] = value
        return self._GET

    @property
    def POST(self):
        """ The HTTP POST body parsed into a MultiDict.

            This supports urlencoded and multipart POST requests. Multipart
            is commonly used for file uploads and may result in some of the
            values beeing cgi.FieldStorage objects instead of strings.

            Multiple values per key are possible. See MultiDict for details.
        """
        if self._POST is None:
            save_env = dict() # Build a save environment for cgi
            for key in ('REQUEST_METHOD', 'CONTENT_TYPE', 'CONTENT_LENGTH'):
                if key in self.environ:
                    save_env[key] = self.environ[key]
            save_env['QUERY_STRING'] = '' # Without this, sys.argv is called!
            if TextIOWrapper:
                fb = TextIOWrapper(self.body, encoding='ISO-8859-1')
            else:
                fb = self.body
            data = cgi.FieldStorage(fp=fb, environ=save_env)
            self._POST = MultiDict()
            for item in data.list:
                self._POST[item.name] = item if item.filename else item.value
        return self._POST

    @property
    def params(self):
        """ A combined MultiDict with POST and GET parameters. """
        if self._GETPOST is None:
            self._GETPOST = MultiDict(self.GET)
            self._GETPOST.update(dict(self.POST))
        return self._GETPOST

    @property
    def body(self):
        """ The HTTP request body as a seekable buffer object.
        
            This property returns a copy of the `wsgi.input` stream and should
            be used instead of `environ['wsgi.input']`.
         """
        if self._body is None:
            maxread = max(0, self.content_length)
            stream = self.environ['wsgi.input']
            self._body = BytesIO() if maxread < MEMFILE_MAX else TemporaryFile(mode='w+b')
            while maxread > 0:
                part = stream.read(min(maxread, MEMFILE_MAX))
                if not part: #TODO: Wrong content_length. Error? Do nothing?
                    break
                self._body.write(part)
                maxread -= len(part)
            self.environ['wsgi.input'] = self._body
        self._body.seek(0)
        return self._body

    @property
    def auth(self): #TODO: Tests and docs. Add support for digest. namedtuple?
        """ HTTP authorisation data as a (user, passwd) tuple. (experimental)
        
            This implementation currently only supports basic auth and returns
            None on errors.
        """
        return parse_auth(self.environ.get('HTTP_AUTHORIZATION'))

    @property
    def COOKIES(self):
        """ Cookie information parsed into a dictionary.
        
            Secure cookies are NOT decoded automatically. See
            Request.get_cookie() for details.
        """
        if self._COOKIES is None:
            raw_dict = SimpleCookie(self.environ.get('HTTP_COOKIE',''))
            self._COOKIES = {}
            for cookie in raw_dict.itervalues():
                self._COOKIES[cookie.key] = cookie.value
        return self._COOKIES

    def get_cookie(self, *args):
        """ Return the (decoded) value of a cookie. """
        value = self.COOKIES.get(*args)
        sec = self.app.config['securecookie.key']
        dec = cookie_decode(value, sec)
        return dec or value


class Response(threading.local):
    """ Represents a single HTTP response using thread-local attributes.
    """

    def bind(self, app):
        """ Resets the Response object to its factory defaults. """
        self._COOKIES = None
        self.status = 200
        self.header = HeaderDict()
        self.content_type = 'text/html; charset=UTF-8'
        self.error = None
        self.app = app

    def wsgiheader(self):
        ''' Returns a wsgi conform list of header/value pairs. '''
        for c in self.COOKIES.values():
            if c.OutputString() not in self.header.getall('Set-Cookie'):
                self.header.append('Set-Cookie', c.OutputString())
        return list(self.header.iterallitems())

    @property
    def charset(self):
        """ Return the charset specified tin the content-type header.
        
            This defaults to `UTF-8`.
        """
        if 'charset=' in self.content_type:
            return self.content_type.split('charset=')[-1].split(';')[0].strip()
        return 'UTF-8'

    @property
    def COOKIES(self):
        """ A dict-like SimpleCookie instance. Use Response.set_cookie() instead. """
        if not self._COOKIES:
            self._COOKIES = SimpleCookie()
        return self._COOKIES

    def set_cookie(self, key, value, **kargs):
        """ Add a new cookie with various options.
        
        If the cookie value is not a string, a secure cookie is created.
        
        Possible options are:
            expires, path, comment, domain, max_age, secure, version, httponly
            See http://de.wikipedia.org/wiki/HTTP-Cookie#Aufbau for details
        """
        if not isinstance(value, basestring):
            sec = self.app.config['securecookie.key']
            value = cookie_encode(value, sec).decode('ascii') #2to3 hack
        self.COOKIES[key] = value
        for k, v in kargs.iteritems():
            self.COOKIES[key][k.replace('_', '-')] = v

    def get_content_type(self):
        """ Current 'Content-Type' header. """
        return self.header['Content-Type']

    def set_content_type(self, value):
        self.header['Content-Type'] = value

    content_type = property(get_content_type, set_content_type, None,
                            get_content_type.__doc__)






# Data Structures

class BaseController(object):
    _singleton = None
    def __new__(cls, *a, **k):
        if not cls._singleton:
            cls._singleton = object.__new__(cls, *a, **k)
        return cls._singleton


class MultiDict(DictMixin):
    """ A dict that remembers old values for each key """
    # collections.MutableMapping would be better for Python >= 2.6
    def __init__(self, *a, **k):
        self.dict = dict()
        for k, v in dict(*a, **k).iteritems():
            self[k] = v

    def __len__(self): return len(self.dict)
    def __iter__(self): return iter(self.dict)
    def __contains__(self, key): return key in self.dict
    def __delitem__(self, key): del self.dict[key]
    def keys(self): return self.dict.keys()
    def __getitem__(self, key): return self.get(key, KeyError, -1)
    def __setitem__(self, key, value): self.append(key, value)

    def append(self, key, value): self.dict.setdefault(key, []).append(value)
    def replace(self, key, value): self.dict[key] = [value]
    def getall(self, key): return self.dict.get(key) or []

    def get(self, key, default=None, index=-1):
        if key not in self.dict and default != KeyError:
            return [default][index]
        return self.dict[key][index]

    def iterallitems(self):
        for key, values in self.dict.iteritems():
            for value in values:
                yield key, value


class HeaderDict(MultiDict):
    """ Same as :class:`MultiDict`, but title()s the keys and overwrites by default. """
    def __contains__(self, key): return MultiDict.__contains__(self, key.title())
    def __getitem__(self, key): return MultiDict.__getitem__(self, key.title())
    def __delitem__(self, key): return MultiDict.__delitem__(self, key.title())
    def __setitem__(self, key, value): self.replace(key, value)
    def append(self, key, value): return MultiDict.append(self, key.title(), str(value))
    def replace(self, key, value): return MultiDict.replace(self, key.title(), str(value))
    def getall(self, key): return MultiDict.getall(self, key.title())

class AppStack(list):
    """ A stack implementation. """

    def __call__(self):
        """ Return the current default app. """
        return self[-1]

    def push(self, value=None):
        """ Add a new Bottle instance to the stack """
        if not isinstance(value, Bottle):
            value = Bottle()
        self.append(value)
        return value




# Module level functions

# BC: 0.6.4 and needed for run()
app = default_app = AppStack([Bottle()])


def abort(code=500, text='Unknown Error: Appliction stopped.'):
    """ Aborts execution and causes a HTTP error. """
    raise HTTPError(code, text)


def redirect(url, code=303):
    """ Aborts execution and causes a 303 redirect """
    scriptname = request.environ.get('SCRIPT_NAME', '').rstrip('/') + '/'
    location = urljoin(request.url, urljoin(scriptname, url))
    raise HTTPResponse("", status=code, header=dict(Location=location))


def send_file(*a, **k): #BC 0.6.4
    """ Raises the output of static_file() """
    raise static_file(*a, **k)


def static_file(filename, root, guessmime=True, mimetype=None, download=False):
    """ Opens a file in a save way and returns a HTTPError object with status
        code 200, 305, 401 or 404. Sets Content-Type, Content-Length and
        Last-Modified header. Obeys If-Modified-Since header and HEAD requests.
    """
    root = os.path.abspath(root) + os.sep
    filename = os.path.abspath(os.path.join(root, filename.strip('/\\')))
    header = dict()

    if not filename.startswith(root):
        return HTTPError(401, "Access denied.")
    if not os.path.exists(filename) or not os.path.isfile(filename):
        return HTTPError(404, "File does not exist.")
    if not os.access(filename, os.R_OK):
        return HTTPError(401, "You do not have permission to access this file.")

    if not mimetype and guessmime:
        header['Content-Type'] = mimetypes.guess_type(filename)[0]
    else:
        header['Content-Type'] = mimetype if mimetype else 'text/plain'

    if download == True:
        download = os.path.basename(filename)
    if download:
        header['Content-Disposition'] = 'attachment; filename=%s' % download

    stats = os.stat(filename)
    lm = time.strftime("%a, %d %b %Y %H:%M:%S GMT", time.gmtime(stats.st_mtime))
    header['Last-Modified'] = lm
    ims = request.environ.get('HTTP_IF_MODIFIED_SINCE')
    if ims:
        ims = ims.split(";")[0].strip() # IE sends "<date>; length=146"
        ims = parse_date(ims)
        if ims is not None and ims >= stats.st_mtime:
           return HTTPResponse("Not modified", status=304, header=header)
    header['Content-Length'] = stats.st_size
    if request.method == 'HEAD':
        return HTTPResponse('', header=header)
    else:
        return HTTPResponse(open(filename, 'rb'), header=header)

def url(routename, **kargs):
    """ Helper generates URLs out of named routes """
    return app().get_url(routename, **kargs)




# Utilities

def url(routename, **kargs):
    """ Return a named route filled with arguments """
    return app().get_url(routename, **kargs)


def parse_date(ims):
    """ Parses rfc1123, rfc850 and asctime timestamps and returns UTC epoch. """
    try:
        ts = email.utils.parsedate_tz(ims)
        return time.mktime(ts[:8] + (0,)) - (ts[9] or 0) - time.timezone
    except (TypeError, ValueError, IndexError):
        return None


def parse_auth(header):
    try:
        method, data = header.split(None, 1)
        if method.lower() == 'basic':
            name, pwd = base64.b64decode(data).split(':', 1)
            return name, pwd
    except (KeyError, ValueError, TypeError), a:
        return None


def cookie_encode(data, key):
    ''' Encode and sign a pickle-able object. Return a string '''
    msg = base64.b64encode(pickle.dumps(data, -1))
    sig = base64.b64encode(hmac.new(key, msg).digest())
    return u'!'.encode('ascii') + sig + u'?'.encode('ascii') + msg #2to3 hack


def cookie_decode(data, key):
    ''' Verify and decode an encoded string. Return an object or None'''
    if isinstance(data, unicode): data = data.encode('ascii') #2to3 hack
    if cookie_is_encoded(data):
        sig, msg = data.split(u'?'.encode('ascii'),1) #2to3 hack
        if sig[1:] == base64.b64encode(hmac.new(key, msg).digest()):
           return pickle.loads(base64.b64decode(msg))
    return None


def cookie_is_encoded(data):
    ''' Verify and decode an encoded string. Return an object or None'''
    return bool(data.startswith(u'!'.encode('ascii')) and u'?'.encode('ascii') in data) #2to3 hack

<<<<<<< HEAD
def tonativefunc(enc='utf-8'):
    ''' Returns a function that turns everything into 'native' strings using enc '''
    if sys.version_info >= (3,0,0):
        return lambda x: x.decode(enc) if isinstance(x, bytes) else str(x)
    return lambda x: x.encode(enc) if isinstance(x, unicode) else str(x)



=======

def yieldroutes(func):
    """ Return a generator for routes that match the signature (name, args) 
    of the func parameter. This may yield more than one route if the function
    takes optional keyword arguments. The output is best described by example:
      a()         -> '/a'
      b(x, y)     -> '/b/:x/:y'
      c(x, y=5)   -> '/c/:x' and '/c/:x/:y'
      d(x=5, y=6) -> '/d' and '/d/:x' and '/d/:x/:y'
    """
    path = func.__name__.replace('__','/').lstrip('/')
    spec = inspect.getargspec(func)
    argc = len(spec[0]) - len(spec[3] or [])
    path += ('/:%s' * argc) % tuple(spec[0][:argc])
    yield path
    for arg in spec[0][argc:]:
        path += '/:%s' % arg
        yield path
>>>>>>> 567f5dc5



# Decorators
#TODO: Replace default_app() with app()

def validate(**vkargs):
    """
    Validates and manipulates keyword arguments by user defined callables.
    Handles ValueError and missing arguments by raising HTTPError(403).
    """
    def decorator(func):
        def wrapper(**kargs):
            for key, value in vkargs.iteritems():
                if key not in kargs:
                    abort(403, 'Missing parameter: %s' % key)
                try:
                    kargs[key] = value(kargs[key])
                except ValueError, e:
                    abort(403, 'Wrong parameter format for: %s' % key)
            return func(**kargs)
        return wrapper
    return decorator


def route(*a, **ka):
    """ Decorator: Bind a route to a callback.
        The method parameter (default: GET) specifies the HTTP request
        method to listen to """
    return app().route(*a, **ka)

get = functools.partial(route, method='GET')
get.__doc__ = route.__doc__

post = functools.partial(route, method='POST')
post.__doc__ = route.__doc__.replace('GET','POST')

put = functools.partial(route, method='PUT')
put.__doc__ = route.__doc__.replace('GET','PUT')

delete = functools.partial(route, method='DELETE')
delete.__doc__ = route.__doc__.replace('GET','DELETE')

def default():
    """
    Decorator for request handler. Same as app().default(handler).
    """
    return app().default()


def error(code=500):
    """
    Decorator for error handler. Same as app().error(code, handler).
    """
    return app().error(code)






# Server adapter

class ServerAdapter(object):
    def __init__(self, host='127.0.0.1', port=8080, **kargs):
        self.options = kargs
        self.host = host
        self.port = int(port)

    def run(self, handler): # pragma: no cover
        pass
        
    def __repr__(self):
        args = ', '.join(['%s=%s'%(k,repr(v)) for k, v in self.options.items()])
        return "%s(%s)" % (self.__class__.__name__, args)


class CGIServer(ServerAdapter):
    def run(self, handler): # pragma: no cover
        from wsgiref.handlers import CGIHandler
        CGIHandler().run(handler) # Just ignore host and port here


class FlupFCGIServer(ServerAdapter):
    def run(self, handler): # pragma: no cover
       import flup.server.fcgi
       flup.server.fcgi.WSGIServer(handler, bindAddress=(self.host, self.port)).run()


class WSGIRefServer(ServerAdapter):
    def run(self, handler): # pragma: no cover
        from wsgiref.simple_server import make_server
        srv = make_server(self.host, self.port, handler)
        srv.serve_forever()


class CherryPyServer(ServerAdapter):
    def run(self, handler): # pragma: no cover
        from cherrypy import wsgiserver
        server = wsgiserver.CherryPyWSGIServer((self.host, self.port), handler)
        server.start()


class PasteServer(ServerAdapter):
    def run(self, handler): # pragma: no cover
        from paste import httpserver
        from paste.translogger import TransLogger
        app = TransLogger(handler)
        httpserver.serve(app, host=self.host, port=str(self.port), **self.options)


class FapwsServer(ServerAdapter):
    """
    Extremly fast webserver using libev.
    See http://william-os4y.livejournal.com/
    """
    def run(self, handler): # pragma: no cover
        import fapws._evwsgi as evwsgi
        from fapws import base
        evwsgi.start(self.host, self.port)
        evwsgi.set_base_module(base)
        def app(environ, start_response):
            environ['wsgi.multiprocess'] = False
            return handler(environ, start_response)
        evwsgi.wsgi_cb(('',app))
        evwsgi.run()


class TornadoServer(ServerAdapter):
    """ Untested. As described here:
        http://github.com/facebook/tornado/blob/master/tornado/wsgi.py#L187 """
    def run(self, handler): # pragma: no cover
        import tornado.wsgi
        import tornado.httpserver
        import tornado.ioloop
        container = tornado.wsgi.WSGIContainer(handler)
        server = tornado.httpserver.HTTPServer(container)
        server.listen(port=self.port)
        tornado.ioloop.IOLoop.instance().start()


class AppEngineServer(ServerAdapter):
    """ Untested. """
    def run(self, handler):
        from google.appengine.ext.webapp import util
        util.run_wsgi_app(handler)


class TwistedServer(ServerAdapter):
    """ Untested. """
    def run(self, handler):
        import twisted.web.wsgi
        import twisted.internet
        resource = twisted.web.wsgi.WSGIResource(twisted.internet.reactor,
                   twisted.internet.reactor.getThreadPool(), handler)
        site = server.Site(resource)
        twisted.internet.reactor.listenTCP(self.port, se.fhost)
        twisted.internet.reactor.run()


class DieselServer(ServerAdapter):
    """ Untested. """
    def run(self, handler):
        from diesel.protocols.wsgi import WSGIApplication
        app = WSGIApplication(handler, port=self.port)
        app.run()


class GunicornServer(ServerAdapter):
    """ Untested. """
    def run(self, handler):
        import gunicorn.arbiter
        gunicorn.arbiter.Arbiter((self.host, self.port), 4, handler).run()


class AutoServer(ServerAdapter):
    """ Untested. """
    adapters = [FapwsServer, TornadoServer, CherryPyServer, PasteServer,
                TwistedServer, GunicornServer, WSGIRefServer]
    def run(self, handler):
        for sa in adapters:
            try:
                return sa(self.host, self.port, **self.options).run()
            except ImportError:
                pass


def run(app=None, server=WSGIRefServer, host='127.0.0.1', port=8080,
        interval=1, reloader=False, **kargs):
    """ Runs bottle as a web server. """
    app = app if app else default_app()
    quiet = bool(kargs.get('quiet', False))
    # Instantiate server, if it is a class instead of an instance
    if isinstance(server, type):
        server = server(host=host, port=port, **kargs)
    if not isinstance(server, ServerAdapter):
        raise RuntimeError("Server must be a subclass of WSGIAdapter")
    if not quiet and isinstance(server, ServerAdapter): # pragma: no cover
        if not reloader or os.environ.get('BOTTLE_CHILD') == 'true':
            print "Bottle server starting up (using %s)..." % repr(server)
            print "Listening on http://%s:%d/" % (server.host, server.port)
            print "Use Ctrl-C to quit."
            print
        else:
            print "Bottle auto reloader starting up..."
    try:
        if reloader and interval:
            reloader_run(server, app, interval)
        else:
            server.run(app)
    except KeyboardInterrupt:
        if not quiet: # pragma: no cover
            print "Shutting Down..."


#TODO: If the parent process is killed (with SIGTERM) the childs survive...
def reloader_run(server, app, interval):
    if os.environ.get('BOTTLE_CHILD') == 'true':
        # We are a child process
        files = dict()
        for module in sys.modules.values():
            file_path = getattr(module, '__file__', None)
            if file_path and os.path.isfile(file_path):
                file_split = os.path.splitext(file_path)
                if file_split[1] in ('.py', '.pyc', '.pyo'):
                    file_path = file_split[0] + '.py'
                    files[file_path] = os.stat(file_path).st_mtime
        thread.start_new_thread(server.run, (app,))
        while True:
            time.sleep(interval)
            for file_path, file_mtime in files.iteritems():
                if not os.path.exists(file_path):
                    print "File changed: %s (deleted)" % file_path
                elif os.stat(file_path).st_mtime > file_mtime:
                    print "File changed: %s (modified)" % file_path
                else: continue
                print "Restarting..."
                app.serve = False
                time.sleep(interval) # be nice and wait for running requests
                sys.exit(3)
    while True:
        args = [sys.executable] + sys.argv
        environ = os.environ.copy()
        environ['BOTTLE_CHILD'] = 'true'
        exit_status = subprocess.call(args, env=environ)
        if exit_status != 3:
            sys.exit(exit_status)






# Templates

class TemplateError(HTTPError):
    def __init__(self, message):
        HTTPError.__init__(self, 500, message)


class BaseTemplate(object):
    """ Base class and minimal API for template adapters """
    extentions = ['tpl','html','thtml','stpl']

    def __init__(self, source=None, name=None, lookup=[], encoding='utf8'):
        """ Create a new template.
        If the source parameter (str or buffer) is missing, the name argument
        is used to guess a template filename. Subclasses can assume that
        either self.source or self.filename is set. Both are strings.
        The lookup-argument works similar to sys.path for templates.
        The encoding parameter is used to decode byte strings or files.
        """
        self.name = name
        self.source = source.read() if hasattr(source, 'read') else source
        self.filename = None
        self.lookup = map(os.path.abspath, lookup)
        self.encoding = encoding
        if not self.source and self.name:
            self.filename = self.search(self.name, self.lookup)
            if not self.filename:
                raise TemplateError('Template %s not found.' % repr(name))
        if not self.source and not self.filename:
            raise TemplateError('No template specified.')
        self.prepare()

    @classmethod
    def search(cls, name, lookup=[]):
        """ Search name in all directiries specified in lookup.
        First without, then with common extentions. Return first hit. """
        if os.path.isfile(name): return name
        for spath in lookup:
            fname = os.path.join(spath, name)
            if os.path.isfile(fname):
                return fname
            for ext in cls.extentions:
                if os.path.isfile('%s.%s' % (fname, ext)):
                    return '%s.%s' % (fname, ext)

    def prepare(self):
        """ Run preparatios (parsing, caching, ...).
        It should be possible to call this again to refresh a template.
        """
        raise NotImplementedError

    def render(self, **args):
        """ Render the template with the specified local variables and return
        a single byte or unicode string. If it is a byte string, the encoding
        must match self.encoding. This method must be thread save!
        """
        raise NotImplementedError


class MakoTemplate(BaseTemplate):
    default_filters=None
    global_variables={}

    def prepare(self):
        from mako.template import Template
        from mako.lookup import TemplateLookup
        #TODO: This is a hack... http://github.com/defnull/bottle/issues#issue/8
        options = dict(input_encoding=self.encoding, default_filters=MakoTemplate.default_filters)
        mylookup = TemplateLookup(directories=['.']+self.lookup, **options)
        if self.source:
            self.tpl = Template(self.source, lookup=mylookup)
        else: #mako cannot guess extentions. We can, but only at top level...
            name = self.name
            if not os.path.splitext(name)[1]:
                name += os.path.splitext(self.filename)[1]
            self.tpl = mylookup.get_template(name)

    def render(self, **args):
        _defaults = MakoTemplate.global_variables.copy()
        _defaults.update(args)
        return self.tpl.render(**_defaults)


class CheetahTemplate(BaseTemplate):
    def prepare(self):
        from Cheetah.Template import Template
        self.context = threading.local()
        self.context.vars = {}
        if self.source:
            self.tpl = Template(source=self.source, searchList=[self.context.vars])
        else:
            self.tpl = Template(file=self.filename, searchList=[self.context.vars])

    def render(self, **args):
        self.context.vars.update(args)
        out = str(self.tpl)
        self.context.vars.clear()
        return [out]


class Jinja2Template(BaseTemplate):
    env = None # hopefully, a Jinja environment is actually thread-safe

    def prepare(self):
        if not self.env:
            from jinja2 import Environment, FunctionLoader
            self.env = Environment(line_statement_prefix="#", loader=FunctionLoader(self.loader))
        if self.source:
            self.tpl = self.env.from_string(self.source)
        else:
            self.tpl = self.env.get_template(self.filename)

    def render(self, **args):
        return self.tpl.render(**args).encode("utf-8")

    def loader(self, name):
        fname = self.search(name, self.lookup)
        if fname:
            with open(fname) as f:
                return f.read().decode(self.encoding)


class SimpleTemplate(BaseTemplate):
    blocks = ('if','elif','else','except','finally','for','while','with','def','class')
    dedent_blocks = ('elif', 'else', 'except', 'finally')

    def prepare(self):
        if self.source:
            self.code = self.translate(self.source)
            self.co = compile(self.code, '<string>', 'exec')
        else:
            self.code = self.translate(open(self.filename).read())
            self.co = compile(self.code, self.filename, 'exec')

    def translate(self, template):
        stack = [] # Current Code indentation
        lineno = 0 # Current line of code
        ptrbuffer = [] # Buffer for printable strings and PyStmt instances
        codebuffer = [] # Buffer for generated python code
        touni = functools.partial(unicode, encoding=self.encoding)
        
        class PyStmt(object): # Python statement with filter function
            def __init__(self, s, f='_str'): self.s, self.f = s, f
            def __repr__(self): return '%s(%s)' % (self.f, self.s)
            def __str__(self): return self.s

        def prt(txt): # Add a string or a PyStmt object to ptrbuffer
            if ptrbuffer and isinstance(txt, str) \
            and isinstance(ptrbuffer[-1], str): # Requied for line preserving
                ptrbuffer[-1] += txt
            else: ptrbuffer.append(txt)

        def flush(): # Flush the ptrbuffer
            if ptrbuffer:
                # Remove escaped newline in last string
                if isinstance(ptrbuffer[-1], str):
                    if ptrbuffer[-1].rstrip('\n\r').endswith('\\\\'):
                        ptrbuffer[-1] = ptrbuffer[-1].rstrip('\n\r')[:-2]
                # Add linebreaks to output code, if strings contains newlines
                out = []
                for s in ptrbuffer:
                    out.append(repr(s))
                    if '\n' in str(s): out.append('\n'*str(s).count('\n'))
                codeline = ', '.join(out)
                if codeline.endswith('\n'): codeline = codeline[:-1] #Remove last newline
                codeline = codeline.replace('\n, ','\n')
                codeline = "_printlist([%s])" % codeline
                del ptrbuffer[:] # Do this before calling code() again
                code(codeline)

        def code(stmt):
            for line in stmt.splitlines():
                codebuffer.append('  ' * len(stack) + line.strip())

        for line in template.splitlines(True):
            lineno += 1
            line = unicode(line, encoding=self.encoding) if not isinstance(line, unicode) else line
            if lineno <= 2 and 'coding' in line:
                m = re.search(r"coding[:=]\s*([-\w\.]+)", line)
                if m: self.encoding = m.group(1)
                if m: line = u'# encoding removed: ' + self.encoding
            if line.strip().startswith('%') and not line.strip().startswith('%%'):
                line = line.strip().lstrip('%') # Full line
                cline = line.split('#')[0].strip() # Strip comments
                cmd = line.split()[0] # Command word
                if cline:
                    flush() ##encodig
                if cmd in self.blocks:
                    if cmd in self.dedent_blocks: cmd = stack.pop() #last block ended
                    code(line)
                    if cline.endswith(':'): stack.append(cmd) # false: one line blocks
                elif cmd == 'end' and stack:
                    code('#end(%s) %s' % (stack.pop(), line[3:]))
                elif cmd == 'include':
                    p = cline.split(None, 2)[1:]
                    if len(p) == 2:
                        code("_=_include(%s, _stdout, %s)" % (repr(p[0]), p[1]))
                    elif p:
                        code("_=_include(%s, _stdout)" % repr(p[0]))
                    else: # Empty %include -> reverse of %rebase
                        code("_printlist(_base)")
                elif cmd == 'rebase':
                    p = cline.split(None, 2)[1:]
                    if len(p) == 2:
                        code("globals()['_rebase']=(%s, dict(%s))" % (repr(p[0]), p[1]))
                    elif p:
                        code("globals()['_rebase']=(%s, {})" % repr(p[0]))
                else:
                    code(line)
            else: # Line starting with text (not '%') or '%%' (escaped)
                if line.strip().startswith('%%'):
                    line = line.replace('%%', '%', 1)
                for i, part in enumerate(re.split(r'\{\{(.*?)\}\}', line)):
                    if part: prt(PyStmt(part) if i%2 else part)
        flush()
        return '\n'.join(codebuffer) + '\n'

    def subtemplate(self, name, stdout, **args):
        return self.__class__(name=name, lookup=self.lookup).execute(stdout, **args)

    def execute(self, stdout, **args):
        enc = self.encoding
        def touni(x):
            return unicode(str(x), encoding=enc) if not isinstance(x, unicode) else x
        args.update({'_stdout': stdout, '_printlist': stdout.extend,
            '_include': self.subtemplate, '_str': touni})
        eval(self.co, args)
        if '_rebase' in args:
            subtpl, rargs = args['_rebase']
            subtpl = self.__class__(name=subtpl, lookup=self.lookup)
            rargs['_base'] = stdout[:] #copy stdout
            del stdout[:] # clear stdout
            return subtpl.execute(stdout, **rargs)
        return args

    def render(self, **args):
        """ Render the template using keyword arguments as local variables. """
        stdout = []
        self.execute(stdout, **args)
        return stdout


def template(tpl, template_adapter=SimpleTemplate, **args):
    '''
    Get a rendered template as a string iterator.
    You can use a name, a filename or a template string as first parameter.
    '''
    lookup = args.get('template_lookup', TEMPLATE_PATH)
    if tpl not in TEMPLATES or DEBUG:
        if "\n" in tpl or "{" in tpl or "%" in tpl or '$' in tpl:
            TEMPLATES[tpl] = template_adapter(source=tpl, lookup=lookup)
        else:
            TEMPLATES[tpl] = template_adapter(name=tpl, lookup=lookup)
    if not TEMPLATES[tpl]:
        abort(500, 'Template (%s) not found' % tpl)
    args['abort'] = abort
    args['request'] = request
    args['response'] = response
    return TEMPLATES[tpl].render(**args)

mako_template = functools.partial(template, template_adapter=MakoTemplate)
cheetah_template = functools.partial(template, template_adapter=CheetahTemplate)
jinja2_template = functools.partial(template, template_adapter=Jinja2Template)

def view(tpl_name, **defaults):
    ''' Decorator: Rendes a template for a handler.
        Return a dict of template vars to fill out the template.
    '''
    def decorator(func):
        @functools.wraps(func)
        def wrapper(*args, **kargs):
            tplvars = dict(defaults)
            tplvars.update(func(*args, **kargs))
            return template(tpl_name, **tplvars)
        return wrapper
    return decorator

mako_view = functools.partial(view, template_adapter=MakoTemplate)
cheetah_view = functools.partial(view, template_adapter=CheetahTemplate)
jinja2_view = functools.partial(view, template_adapter=Jinja2Template)






# Modul initialization and configuration

TEMPLATE_PATH = ['./', './views/']
TEMPLATES = {}
DEBUG = False
MEMFILE_MAX = 1024*100
HTTP_CODES = {
    100: 'CONTINUE',
    101: 'SWITCHING PROTOCOLS',
    200: 'OK',
    201: 'CREATED',
    202: 'ACCEPTED',
    203: 'NON-AUTHORITATIVE INFORMATION',
    204: 'NO CONTENT',
    205: 'RESET CONTENT',
    206: 'PARTIAL CONTENT',
    300: 'MULTIPLE CHOICES',
    301: 'MOVED PERMANENTLY',
    302: 'FOUND',
    303: 'SEE OTHER',
    304: 'NOT MODIFIED',
    305: 'USE PROXY',
    306: 'RESERVED',
    307: 'TEMPORARY REDIRECT',
    400: 'BAD REQUEST',
    401: 'UNAUTHORIZED',
    402: 'PAYMENT REQUIRED',
    403: 'FORBIDDEN',
    404: 'NOT FOUND',
    405: 'METHOD NOT ALLOWED',
    406: 'NOT ACCEPTABLE',
    407: 'PROXY AUTHENTICATION REQUIRED',
    408: 'REQUEST TIMEOUT',
    409: 'CONFLICT',
    410: 'GONE',
    411: 'LENGTH REQUIRED',
    412: 'PRECONDITION FAILED',
    413: 'REQUEST ENTITY TOO LARGE',
    414: 'REQUEST-URI TOO LONG',
    415: 'UNSUPPORTED MEDIA TYPE',
    416: 'REQUESTED RANGE NOT SATISFIABLE',
    417: 'EXPECTATION FAILED',
    500: 'INTERNAL SERVER ERROR',
    501: 'NOT IMPLEMENTED',
    502: 'BAD GATEWAY',
    503: 'SERVICE UNAVAILABLE',
    504: 'GATEWAY TIMEOUT',
    505: 'HTTP VERSION NOT SUPPORTED',
}
""" A dict of known HTTP error and status codes """


ERROR_PAGE_TEMPLATE = """<!DOCTYPE HTML PUBLIC "-//IETF//DTD HTML 2.0//EN">
<html>
    <head>
        <title>Error %(status)d: %(error_name)s</title>
    </head>
    <body>
        <h1>Error %(status)d: %(error_name)s</h1>
        <p>Sorry, the requested URL <tt>%(url)s</tt> caused an error:</p>
        <pre>
            %(error_message)s
        </pre>
    </body>
</html>
"""
""" The HTML template used for error messages """

TRACEBACK_TEMPLATE = '<h2>Error:</h2>\n<pre>%s</pre>\n' \
                     '<h2>Traceback:</h2>\n<pre>%s</pre>\n'

request = Request()
""" Whenever a page is requested, the :class:`Bottle` WSGI handler stores
metadata about the current request into this instance of :class:`Request`.
It is thread-save and can be accessed from within handler functions. """

response = Response()
""" The :class:`Bottle` WSGI handler uses metasata assigned to this instance
of :class:`Response` to generate the WSGI response. """

local = threading.local()

#TODO: Global and app local configuration (debug, defaults, ...) is a mess

def debug(mode=True):
    """ Change the debug level.
    There is only one debug level supported at the moment."""
    global DEBUG
    DEBUG = bool(mode)<|MERGE_RESOLUTION|>--- conflicted
+++ resolved
@@ -934,16 +934,13 @@
     ''' Verify and decode an encoded string. Return an object or None'''
     return bool(data.startswith(u'!'.encode('ascii')) and u'?'.encode('ascii') in data) #2to3 hack
 
-<<<<<<< HEAD
+
 def tonativefunc(enc='utf-8'):
     ''' Returns a function that turns everything into 'native' strings using enc '''
     if sys.version_info >= (3,0,0):
         return lambda x: x.decode(enc) if isinstance(x, bytes) else str(x)
     return lambda x: x.encode(enc) if isinstance(x, unicode) else str(x)
 
-
-
-=======
 
 def yieldroutes(func):
     """ Return a generator for routes that match the signature (name, args) 
@@ -962,7 +959,9 @@
     for arg in spec[0][argc:]:
         path += '/:%s' % arg
         yield path
->>>>>>> 567f5dc5
+
+
+
 
 
 
