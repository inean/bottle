# -*- coding: utf-8 -*-
"""
Bottle is a fast and simple micro-framework for small web applications. It
offers request dispatching (Routes) with url parameter support, templates,
a built-in HTTP Server and adapters for many third party WSGI/HTTP-server and
template engines - all in a single file and with no dependencies other than the
Python Standard Library.

Homepage and documentation: http://wiki.github.com/defnull/bottle

Licence (MIT)
-------------
    Copyright (c) 2009, Marcel Hellkamp.

    Permission is hereby granted, free of charge, to any person obtaining a copy
    of this software and associated documentation files (the "Software"), to deal
    in the Software without restriction, including without limitation the rights
    to use, copy, modify, merge, publish, distribute, sublicense, and/or sell
    copies of the Software, and to permit persons to whom the Software is
    furnished to do so, subject to the following conditions:

    The above copyright notice and this permission notice shall be included in
    all copies or substantial portions of the Software.

    THE SOFTWARE IS PROVIDED "AS IS", WITHOUT WARRANTY OF ANY KIND, EXPRESS OR
    IMPLIED, INCLUDING BUT NOT LIMITED TO THE WARRANTIES OF MERCHANTABILITY,
    FITNESS FOR A PARTICULAR PURPOSE AND NONINFRINGEMENT. IN NO EVENT SHALL THE
    AUTHORS OR COPYRIGHT HOLDERS BE LIABLE FOR ANY CLAIM, DAMAGES OR OTHER
    LIABILITY, WHETHER IN AN ACTION OF CONTRACT, TORT OR OTHERWISE, ARISING FROM,
    OUT OF OR IN CONNECTION WITH THE SOFTWARE OR THE USE OR OTHER DEALINGS IN
    THE SOFTWARE.


Example
-------

    from bottle import route, run, request, response, send_file, abort

    @route('/')
    def hello_world():
        return 'Hello World!'

    @route('/hello/:name')
    def hello_name(name):
        return 'Hello %s!' % name

    @route('/hello', method='POST')
    def hello_post():
        name = request.POST['name']
        return 'Hello %s!' % name

    @route('/static/:filename#.*#')
    def static_file(filename):
        send_file(filename, root='/path/to/static/files/')

    run(host='localhost', port=8080)

"""

__author__ = 'Marcel Hellkamp'
__version__ = '0.6.4'
__license__ = 'MIT'

import types
import sys
import cgi
import mimetypes
import os
import os.path
import traceback
import re
import random
import threading
import time
import warnings
import email.utils
from wsgiref.headers import Headers as HeaderWrapper
from Cookie import SimpleCookie
import subprocess
import thread
import tempfile
import hmac

if sys.version_info >= (3,0,0):
    from io import BytesIO
    from io import TextIOWrapper
else:
    from StringIO import StringIO as BytesIO
    TextIOWrapper = None

try:
    from urlparse import parse_qs
except ImportError: # pragma: no cover
    from cgi import parse_qs

try:
    import cPickle as pickle
except ImportError: # pragma: no cover
    import pickle as pickle
  
try:
    try:
        from json import dumps as json_dumps
    except ImportError: # pragma: no cover
        from simplejson import dumps as json_dumps 
except ImportError: # pragma: no cover
    json_dumps = None






# Exceptions and Events

class BottleException(Exception):
    """ A base class for exceptions used by bottle. """
    pass


class HTTPError(BottleException):
    """
    A way to break the execution and instantly jump to an error handler.
    """
    def __init__(self, status, text):
        self.output = text
        self.http_status = int(status)
        BottleException.__init__(self, status, text)

    def __repr__(self):
        return 'HTTPError(%d,%s)' % (self.http_status, repr(self.output))

    def __str__(self):
        return HTTP_ERROR_TEMPLATE % {
            'status' : self.http_status,
            'url' : request.path,
            'error_name' : HTTP_CODES.get(self.http_status, 'Unknown').title(),
            'error_message' : ''.join(self.output)
        }


class BreakTheBottle(BottleException):
    """
    Not an exception, but a straight jump out of the controller code.
    Causes the Bottle to instantly call start_response() and return the
    content of output
    """
    def __init__(self, output):
        self.output = output






# Routing and Dispatching

class RouteError(BottleException):
    """ This is a base class for all Router related exceptions """


class RouteSyntaxError(RouteError):
    """ The route parser found stuff not supported by this Router """


class Router(object):
    """ Base class for string->data,info maps """

    def match(self, uri): 
        """ Returns a (data, info) tuple matching uri or (None, None) """
        raise NotImplementedError()
        
    def add(self, route, data):
        """Adds a route to the router and binds it to the data object"""
        raise NotImplementedError()


class StaticRouter(Router):
    """ Router matching static strings """

    def __init__(self):
        self.routemap = dict()

    def match(self, uri):
        return self.routemap.get(uri, None), None
    
    def add(self, route, data):
        self.routemap[route] = data


class RegexRouter(Router):
    ''' Router matches regular expressions and has a simple syntax for named
        groups. '''

    def __init__(self):
        self.routes = [] # A list of (bigre, subroutes) tuples

    def match(self, uri):
        for big_re, subroutes in self.routes:
            match = big_re.match(uri)
            if not match:
                continue
            data, group_re = subroutes[match.lastindex - 1]
            if not group_re:
                return data, None
            group_match = group_re.match(uri)
            if not group_match:
                return None, None
            return data, group_match.groupdict()
        return None, None

    def add(self, route, data):
        # Create RegexPattern for parameter matching
        group_re = re.sub(
            r':([a-zA-Z_]+)(?P<uniq>[^\w/])(?P<re>.+?)(?P=uniq)',
            r'(?P<\1>\g<re>)', route)
        group_re = re.sub(r'(?<!\(\?):([a-zA-Z_]+)',
            r'(?P<\1>[^/]+)', group_re)
        try:
            group_re = re.compile('^%s$' % group_re)
        except re.error, e:
            raise RouteSyntaxError("Could not parse route '%s'. "
                                   "Error: %s" % (route, repr(e)))
        if not group_re.groupindex:
            group_re = None # No named groups -> Nothing to extract

        # Create new re_full pattern. Anonynous groups (?:...) only!
        anon_re = re.sub(r':([a-zA-Z_]+)(?P<uniq>[^\w/])(?P<re>.+?)(?P=uniq)',
                          r'(?:\g<re>)', route)
        anon_re = re.sub(r'(?<!\(\?):([a-zA-Z_]+)', r'(?:[^/]+)', anon_re)
        anon_re = re.sub(r'\(\?P<[^>]*>', '(?:', anon_re)
        anon_re = re.sub(r'\((?!\?)', '(?:', anon_re)
        try:
            anon_re = re.compile('(^%s$)' % anon_re)
        except re.error, e:
            raise RouteSyntaxError("Could not compile route '%s'. "
                                   "Error: %s" % (route, repr(e)))
        if anon_re.groups > 1: # Should not be possible.
            raise RouteSyntaxError("Route contains groups '%s'." % (route))

        # Try to compile the full_re pattern and save route
        try:
            big_re, subroutes = self.routes[-1]
            big_re = big_re.pattern + '|' + anon_re.pattern
            big_re = re.compile(big_re)
            subroutes.append((data, group_re))
            self.routes[-1] = (big_re, subroutes)
        except (AssertionError, IndexError), e:
            self.routes.append((anon_re, [(data, group_re)]))


class RouterCollection(Router):
    """ Handles different types of routers """

    def __init__(self):
        self.simple = StaticRouter()
        self.dynamic = RegexRouter()

    def match(self, uri):
        for router in (self.simple, self.dynamic):
            m, d = router.match(uri)
            if m:
                return m, d
        return None, None

    def add(self, route, data, simple = False):
        if simple or ('|' not in route and ':' not in route):
            add_to = self.simple.add(route, data)
        else:
            add_to = self.dynamic.add(route, data)






# WSGI abstraction: Request and response management

class Bottle(object):

    def __init__(self, catchall=True, autojson=True, path = ''):
        self.routes = RouterCollection()
        self.default_route = None
        self.error_handler = {}
        self.autojson = autojson
        self.catchall = catchall
        self.config = dict()
        self.serve = True
        self.rootpath = path

    def match_url(self, path, method='GET'):
        """ Find a callback bound to a path and a specific method.
            Return (callback, param) tuple or (None, None).
            method=HEAD falls back to GET. method=GET fall back to ALL.
        """
        if not path.startswith(self.rootpath):
            return None, None
        path = path[len(self.rootpath):].strip().lstrip('/')
        method = method.upper()
        handler, param = self.routes.match('%s;%s' % (method, path))
        if not handler and method == 'HEAD':
            handler, param = self.routes.match('GET;%s' % path)
        if not handler:
            handler, param = self.routes.match('ALL;%s' % path)
        if not handler:
            handler, param = self.default_route, None
        return handler, param

    def route(self, url, method='GET', simple=False):
        """
        Decorator for request handler.
        """
        path = url.strip().lstrip('/')
        method = method.upper()
        uri = '%s;%s' % (method, path)
        
        def wrapper(handler):
            self.routes.add(uri, handler, simple = simple)
            return handler
        return wrapper

    def default(self):
        """ Decorator for request handler. Same as add_defroute( handler )."""
        def wrapper(handler):
            self.default_route = handler
            return handler
        return wrapper

    def error(self, code=500):
        """
        Decorator for error handler.
        """
        def wrapper(handler):
            self.error_handler[int(code)] = handler
            return handler
        return wrapper

    def cast(self, out):
        """
        Cast the output to an iterable of strings or something WSGI can handle.
        Set Content-Type and Content-Length when possible. Then clear output
        on HEAD requests.
        Supports: False, str, unicode, list(unicode), dict(), open()
        """
        if not out:
            out = []
            response.header['Content-Length'] = '0'
        elif isinstance(out, types.StringType):
            out = [out]
        elif isinstance(out, unicode):
            out = [out.encode(response.charset)]
        elif isinstance(out, list) and isinstance(out[0], unicode):
            out = map(lambda x: x.encode(response.charset), out)
        elif self.autojson and json_dumps and isinstance(out, dict):
            out = [json_dumps(out)]
            response.content_type = 'application/json'
        elif hasattr(out, 'read'):
            out = request.environ.get('wsgi.file_wrapper',
                  lambda x: iter(lambda: x.read(8192), ''))(out)
        if isinstance(out, list) and len(out) == 1:
            response.header['Content-Length'] = str(len(out[0]))
        if not hasattr(out, '__iter__'):
            raise TypeError('Request handler for route "%s" returned [%s] '
            'which is not iterable.' % (request.path, type(out).__name__))
        return out


    def __call__(self, environ, start_response):
        """ The bottle WSGI-interface. """
        request.bind(environ, self)
        response.bind(self)
        try: # Unhandled Exceptions
            try: # Bottle Error Handling
                if not self.serve:
                    abort(503, "Server stopped")
                handler, args = self.match_url(request.path, request.method)
                if not handler:
                    raise HTTPError(404, "Not found")
                if args is None:
                    args = dict()
                output = handler(**args)
            except BreakTheBottle, e:
                output = e.output
            except HTTPError, e:
                response.status = e.http_status
                output = self.error_handler.get(response.status, str)(e)
            output = self.cast(output)
            if response.status in (100, 101, 204, 304) or request.method == 'HEAD':
                output = [] # rfc2616 section 4.3
        except (KeyboardInterrupt, SystemExit, MemoryError):
            raise
        except Exception, e:
            response.status = 500
            if self.catchall:
                err = "Unhandled Exception: %s\n" % (repr(e))
                if DEBUG:
                    err += TRACEBACK_TEMPLATE % traceback.format_exc(10)
                output = [str(HTTPError(500, err))]
                request._environ['wsgi.errors'].write(err)
            else:
                raise
        status = '%d %s' % (response.status, HTTP_CODES[response.status])
        start_response(status, response.wsgiheaders())
        return output


class Request(threading.local):
    """ Represents a single request using thread-local namespace. """

    def bind(self, environ, app):
        """
        Binds the enviroment of the current request to this request handler
        """
        self._environ = environ
        self.environ = self._environ
        self._GET = None
        self._POST = None
        self._GETPOST = None
        self._COOKIES = None
        self._body = None
        self.path = self._environ.get('PATH_INFO', '/').strip()
        self.app = app
        if not self.path.startswith('/'):
            self.path = '/' + self.path

    @property
    def method(self):
        """ Get the request method (GET,POST,PUT,DELETE,...) """
        return self._environ.get('REQUEST_METHOD', 'GET').upper()

    @property
    def query_string(self):
        """ Get content of QUERY_STRING """
        return self._environ.get('QUERY_STRING', '')

    @property
    def input_length(self):
        """ Get content of CONTENT_LENGTH """
        try:
            return max(0,int(self._environ.get('CONTENT_LENGTH', '0')))
        except ValueError:
            return 0

    @property
    def GET(self):
        """ Get a dict with GET parameters. """
        if self._GET is None:
            data = parse_qs(self.query_string, keep_blank_values=True)
            self._GET = {}
            for key, value in data.iteritems():
                if len(value) == 1:
                    self._GET[key] = value[0]
                else:
                    self._GET[key] = value
        return self._GET

    @property
    def POST(self):
        """ Get a dict with parsed POST or PUT data. """
        if self._POST is None:
            qs_backup = self.environ.get('QUERY_STRING','')
            self.environ['QUERY_STRING'] = ''
            if TextIOWrapper:
                fb = TextIOWrapper(self.body, encoding='ISO-8859-1')
            else:
                fb = self.body
            data = cgi.FieldStorage(fp=fb,
                environ=self.environ, keep_blank_values=True)
            self.environ['QUERY_STRING'] = qs_backup
            self._POST  = {}
            for item in data.list:
                name = item.name
                if not item.filename:
                    item = item.value
                self._POST.setdefault(name, []).append(item)
            for key in self._POST:
                if len(self._POST[key]) == 1:
                    self._POST[key] = self._POST[key][0]
        return self._POST

    @property
    def params(self):
        """ Returns a mix of GET and POST data. POST overwrites GET """
        if self._GETPOST is None:
            self._GETPOST = dict(self.GET)
            self._GETPOST.update(dict(self.POST))
        return self._GETPOST

    @property
    def body(self):
        if not self._body:
            maxread = self.input_length
            if maxread < 1024*100: #TODO Should not be hard coded...
                self._body = BytesIO()
            else:
                self._body = tempfile.TemporaryFile(mode='w+b')
            while maxread > 0:
                part = self.environ['wsgi.input'].read(min(maxread, 8192))
                if not part: #TODO: Wrong content_length. Error? Do nothing?
                    break
                self._body.write(part)
                maxread -= len(part)
            self.environ['wsgi.input'] = self._body
        self._body.seek(0)
        return self._body

    @property
    def COOKIES(self):
        """ Returns a dict with COOKIES. """
        if self._COOKIES is None:
            raw_dict = SimpleCookie(self.environ.get('HTTP_COOKIE',''))
            self._COOKIES = {}
            for cookie in raw_dict.itervalues():
                self._COOKIES[cookie.key] = cookie.value
        return self._COOKIES

    def get_cookie(self, *args):
        value = self.COOKIES.get(*args)
        sec = self.app.config['securecookie.key']
        dec = cookie_decode(value, sec)
        return dec or value

    

class Response(threading.local):
    """ Represents a single response using thread-local namespace. """

    def bind(self, app):
        """ Clears old data and creates a brand new Response object """
        self._COOKIES = None
        self.status = 200
        self.header_list = []
        self.header = HeaderWrapper(self.header_list)
        self.charset = 'UTF-8'
        self.content_type = 'text/html; charset=UTF-8'
        self.error = None
        self.app = app

    def wsgiheaders(self):
        ''' Returns a wsgi conform list of header/value pairs '''
        for c in self.COOKIES.itervalues():
            self.header.add_header('Set-Cookie', c.OutputString())
        return [(h.title(), str(v)) for h, v in self.header.items()]

    @property
    def COOKIES(self):
        if not self._COOKIES:
            self._COOKIES = SimpleCookie()
        return self._COOKIES

    def set_cookie(self, key, value, **kargs):
        """
        Sets a Cookie. Optional settings:
        expires, path, comment, domain, max-age, secure, version, httponly
        """
        if not isinstance(value, basestring):
            sec = self.app.config['securecookie.key']
            value = cookie_encode(value, sec)
        self.COOKIES[key] = value
        for k, v in kargs.iteritems():
            self.COOKIES[key][k] = v

    def get_content_type(self):
        """ Get the current 'Content-Type' header. """
        return self.header['Content-Type']
        
    def set_content_type(self, value):
        if 'charset=' in value:
            self.charset = value.split('charset=')[-1].split(';')[0].strip()
        self.header['Content-Type'] = value

    content_type = property(get_content_type, set_content_type, None,
                            get_content_type.__doc__)


class BaseController(object):
    _singleton = None
    def __new__(cls, *a, **k):
        if not cls._singleton:
            cls._singleton = object.__new__(cls, *a, **k)
        return cls._singleton


_default_app = None
def default_app(newapp = None):
    """
    Returns the current default app or sets a new one.
    Defaults to an instance of Bottle
    """
    global _default_app
    if newapp:
        _default_app = newapp
    if not _default_app:
        _default_app = Bottle()
    return _default_app


def abort(code=500, text='Unknown Error: Appliction stopped.'):
    """ Aborts execution and causes a HTTP error. """
    raise HTTPError(code, text)


def redirect(url, code=307):
    """ Aborts execution and causes a 307 redirect """
    response.status = code
    response.header['Location'] = url
    raise BreakTheBottle("")


def send_file(filename, root, guessmime = True, mimetype = None):
    """ Aborts execution and sends a static files as response. """
    root = os.path.abspath(root) + os.sep
    filename = os.path.abspath(os.path.join(root, filename.strip('/\\')))

    if not filename.startswith(root):
        abort(401, "Access denied.")
    if not os.path.exists(filename) or not os.path.isfile(filename):
        abort(404, "File does not exist.")
    if not os.access(filename, os.R_OK):
        abort(401, "You do not have permission to access this file.")

    if guessmime and not mimetype:
        mimetype = mimetypes.guess_type(filename)[0]
    if not mimetype: mimetype = 'text/plain'
    response.content_type = mimetype

    stats = os.stat(filename)
    if 'Last-Modified' not in response.header:
        lm = time.strftime("%a, %d %b %Y %H:%M:%S GMT", time.gmtime(stats.st_mtime))
        response.header['Last-Modified'] = lm
    if 'HTTP_IF_MODIFIED_SINCE' in request.environ:
        ims = request.environ['HTTP_IF_MODIFIED_SINCE']
        # IE sends "<date>; length=146"
        ims = ims.split(";")[0].strip()
        ims = parse_date(ims)
        if ims is not None and ims >= stats.st_mtime:
           abort(304, "Not modified")
    if 'Content-Length' not in response.header:
        response.header['Content-Length'] = str(stats.st_size)
    raise BreakTheBottle(open(filename, 'rb'))


def parse_date(ims):
    """
    Parses date strings usually found in HTTP header and returns UTC epoch.
    Understands rfc1123, rfc850 and asctime.
    """
    try:
        ts = email.utils.parsedate_tz(ims)
        if ts is not None:
            if ts[9] is None:
                return time.mktime(ts[:8] + (0,)) - time.timezone
            else:
                return time.mktime(ts[:8] + (0,)) - ts[9] - time.timezone
    except (ValueError, IndexError):
        return None


def cookie_encode(data, key):
    ''' Encode and sign a pickle-able object. Return a string '''
    msg = pickle.dumps(data, -1).encode('base64').strip()
    sig = hmac.new(key, msg).digest().encode('base64').strip()
    return '!%s?%s' % (sig, msg)


def cookie_decode(data, key):
  ''' Verify and decode an encoded string. Return an object or None'''
  if cookie_is_encoded(data):
    sig, msg = data[1:].split('?',1)
    if sig == hmac.new(key, msg).digest().encode('base64').strip():
      return cPickle.loads(msg.decode('base64'))
  return None 


def cookie_is_encoded(data):
  ''' Verify and decode an encoded string. Return an object or None'''
  return bool(data.startswith('!') and '?' in data)






# Decorators

def validate(**vkargs):
    """
    Validates and manipulates keyword arguments by user defined callables. 
    Handles ValueError and missing arguments by raising HTTPError(403).
    """
    def decorator(func):
        def wrapper(**kargs):
            for key, value in vkargs.iteritems():
                if key not in kargs:
                    abort(403, 'Missing parameter: %s' % key)
                try:
                    kargs[key] = value(kargs[key])
                except ValueError, e:
                    abort(403, 'Wrong parameter format for: %s' % key)
            return func(**kargs)
        return wrapper
    return decorator


def route(url, **kargs):
    """
    Decorator for request handler. Same as add_route(url, handler, **kargs).
    """
    return default_app().route(url, **kargs)


def default():
    """
    Decorator for request handler. Same as set_default(handler).
    """
    return default_app().default()


def error(code=500):
    """
    Decorator for error handler. Same as set_error_handler(code, handler).
    """
    return default_app().error(code)






# Server adapter

class WSGIAdapter(object):
    def run(self, handler): # pragma: no cover
        pass

    def __repr__(self):
        return "%s()" % (self.__class__.__name__)


class CGIServer(WSGIAdapter):
    def run(self, handler):
        from wsgiref.handlers import CGIHandler
        CGIHandler().run(handler)


class ServerAdapter(WSGIAdapter):
    def __init__(self, host='127.0.0.1', port=8080, **kargs):
        WSGIAdapter.__init__(self)
        self.host = host
        self.port = int(port)
        self.options = kargs

    def __repr__(self):
        return "%s (%s:%d)" % (self.__class__.__name__, self.host, self.port)


class WSGIRefServer(ServerAdapter):
    def run(self, handler):
        from wsgiref.simple_server import make_server
        srv = make_server(self.host, self.port, handler)
        srv.serve_forever()


class CherryPyServer(ServerAdapter):
    def run(self, handler):
        from cherrypy import wsgiserver
        server = wsgiserver.CherryPyWSGIServer((self.host, self.port), handler)
        server.start()


class FlupServer(ServerAdapter):
    def run(self, handler):
       from flup.server.fcgi import WSGIServer
       WSGIServer(handler, bindAddress=(self.host, self.port)).run()


class PasteServer(ServerAdapter):
    def run(self, handler):
        from paste import httpserver
        from paste.translogger import TransLogger
        app = TransLogger(handler)
        httpserver.serve(app, host=self.host, port=str(self.port))


class FapwsServer(ServerAdapter):
    """
    Extremly fast webserver using libev.
    See http://william-os4y.livejournal.com/
    Experimental ...
    """
    def run(self, handler):
        import fapws._evwsgi as evwsgi
        from fapws import base
        evwsgi.start(self.host, self.port)
        evwsgi.set_base_module(base)
        def app(environ, start_response):
            environ['wsgi.multiprocess'] = False
            return handler(environ, start_response)
        evwsgi.wsgi_cb(('',app))
        evwsgi.run()


def run(app=None, server=WSGIRefServer, host='127.0.0.1', port=8080,
        interval=1, reloader=False, **kargs):
    """ Runs bottle as a web server. """
    if not app:
        app = default_app()
    
    quiet = bool(kargs.get('quiet', False))

    # Instantiate server, if it is a class instead of an instance
    if isinstance(server, type):
        if issubclass(server, CGIServer):
            server = server()
        elif issubclass(server, ServerAdapter):
            server = server(host=host, port=port, **kargs)

    if not isinstance(server, WSGIAdapter):
        raise RuntimeError("Server must be a subclass of WSGIAdapter")
 
    if not quiet and isinstance(server, ServerAdapter): # pragma: no cover
        if not reloader or os.environ.get('BOTTLE_CHILD') == 'true':
            print "Bottle server starting up (using %s)..." % repr(server)
            print "Listening on http://%s:%d/" % (server.host, server.port)
            print "Use Ctrl-C to quit."
            print
        else:
            print "Bottle auto reloader starting up..."

    try:
        if reloader and interval:
            reloader_run(server, app, interval)
        else:
            server.run(app)
    except KeyboardInterrupt:
        if not quiet: # pragma: no cover
            print "Shutting Down..."


#TODO: If the parent process is killed (with SIGTERM) the childs survive...
def reloader_run(server, app, interval):
    if os.environ.get('BOTTLE_CHILD') == 'true':
        # We are a child process
        files = dict()
        for module in sys.modules.values():
            file_path = getattr(module, '__file__', None)
            if file_path and os.path.isfile(file_path):
                file_split = os.path.splitext(file_path)
                if file_split[1] in ('.py', '.pyc', '.pyo'):
                    file_path = file_split[0] + '.py'
                    files[file_path] = os.stat(file_path).st_mtime
        thread.start_new_thread(server.run, (app,))
        while True:
            time.sleep(interval)
            for file_path, file_mtime in files.iteritems():
                if not os.path.exists(file_path):
                    print "File changed: %s (deleted)" % file_path
                elif os.stat(file_path).st_mtime > file_mtime:
                    print "File changed: %s (modified)" % file_path
                else: continue
                print "Restarting..."
                app.serve = False
                time.sleep(interval) # be nice and wait for running requests
                sys.exit(3)
    while True:
        args = [sys.executable] + sys.argv
        environ = os.environ.copy()
        environ['BOTTLE_CHILD'] = 'true'
        exit_status = subprocess.call(args, env=environ)
        if exit_status != 3:
            sys.exit(exit_status)






# Templates

class TemplateError(HTTPError):
    def __init__(self, message):
        HTTPError.__init__(self, 500, message)


class BaseTemplate(object):
    def __init__(self, template='', name=None, filename=None, lookup=[]):
        """
        Create a new template.
        If a name is provided, but no filename and no template string, the
        filename is guessed using the lookup path list.
        Subclasses can assume that either self.template or self.filename is set.
        If both are present, self.template should be used.
        """
        self.name = name
        self.filename = filename
        self.template = template
        self.lookup = lookup
        if self.name and not self.filename:
            for path in self.lookup:
                fpath = os.path.join(path, self.name+'.tpl')
                if os.path.isfile(fpath):
                    self.filename = fpath
        if not self.template and not self.filename:
            raise TemplateError('Template (%s) not found.' % self.name)
        self.prepare()

    def prepare(self):
        """
        Run preparatios (parsing, caching, ...).
        It should be possible to call this multible times to refresh a template.
        """
        raise NotImplementedError

    def render(self, **args):
        """
        Render the template with the specified local variables and return an
        iterator of strings (bytes). This must be thread save!
        """
        raise NotImplementedError


class MakoTemplate(BaseTemplate):
    output_encoding=None
    input_encoding=None
    default_filters=None
    global_variables={}

    def prepare(self):
        from mako.template import Template
        from mako.lookup import TemplateLookup
        #TODO: This is a hack... http://github.com/defnull/bottle/issues#issue/8
        mylookup = TemplateLookup(directories=map(os.path.abspath, self.lookup)+['./'])
        if self.template:
            self.tpl = Template(self.template,
                                lookup=mylookup,
                                output_encoding=MakoTemplate.output_encoding,
                                input_encoding=MakoTemplate.input_encoding,
                                default_filters=MakoTemplate.default_filters
                                )
        else:
            self.tpl = Template(filename=self.filename,
                                lookup=mylookup,
                                output_encoding=MakoTemplate.output_encoding,
                                input_encoding=MakoTemplate.input_encoding,
                                default_filters=MakoTemplate.default_filters
                                )
 
    def render(self, **args):
        _defaults = MakoTemplate.global_variables.copy()
        _defaults.update(args)
        return self.tpl.render(**_defaults)


class CheetahTemplate(BaseTemplate):
    def prepare(self):
        from Cheetah.Template import Template
        self.context = threading.local()
        self.context.vars = {}
        if self.template:
            self.tpl = Template(source=self.template, searchList=[self.context.vars])
        else:
            self.tpl = Template(file=self.filename, searchList=[self.context.vars])
 
    def render(self, **args):
        self.context.vars.update(args)
        out = str(self.tpl)
        self.context.vars.clear()
        return [out]


class Jinja2Template(BaseTemplate):
    env = None # hopefully, a Jinja environment is actually thread-safe

    def prepare(self):
        if not self.env:
            from jinja2 import Environment, FunctionLoader
            self.env = Environment(line_statement_prefix="#", loader=FunctionLoader(self.loader))
        if self.template:
            self.tpl = self.env.from_string(self.template)
        else:
            self.tpl = self.env.get_template(self.filename)

    def render(self, **args):
        return self.tpl.render(**args).encode("utf-8")
        
    def loader(self, name):
        if not name.endswith(".tpl"):
            for path in self.lookup:
                fpath = os.path.join(path, name+'.tpl')
                if os.path.isfile(fpath):
                    name = fpath
                    break
        f = open(name)
        try: return f.read()
        finally: f.close()


class SimpleTemplate(BaseTemplate):
    re_python = re.compile(r'^\s*%\s*(?:(if|elif|else|try|except|finally|for|'
                            'while|with|def|class)|(include|rebase)|(end)|(.*))')
    re_inline = re.compile(r'\{\{(.*?)\}\}')
    dedent_keywords = ('elif', 'else', 'except', 'finally')

    def prepare(self):
        if self.template:
            code = self.translate(self.template)
            self.co = compile(code, '<string>', 'exec')
        else:
            code = self.translate(open(self.filename).read())
            self.co = compile(code, self.filename, 'exec')

    def translate(self, template):
        indent = 0
        strbuffer = []
        code = []
        self.includes = dict()
        class PyStmt(str):
            def __repr__(self): return 'str(' + self + ')'
        def flush(allow_nobreak=False):
            if len(strbuffer):
                if allow_nobreak and strbuffer[-1].endswith("\\\\\n"):
                    strbuffer[-1]=strbuffer[-1][:-3]
                code.append(' ' * indent + "_stdout.append(%s)" % repr(''.join(strbuffer)))
                code.append((' ' * indent + '\n') * len(strbuffer)) # to preserve line numbers 
                del strbuffer[:]
        for line in template.splitlines(True):
            m = self.re_python.match(line)
            if m:
                flush(allow_nobreak=True)
                keyword, subtpl, end, statement = m.groups()
                if keyword:
                    if keyword in self.dedent_keywords:
                        indent -= 1
                    code.append(" " * indent + line[m.start(1):])
                    indent += 1
                elif subtpl:
                    tmp = line[m.end(2):].strip().split(None, 1)
                    if not tmp:
                      code.append(' ' * indent + "_stdout.extend(_base)\n")
                    else:
                      name = tmp[0]
                      args = tmp[1:] and tmp[1] or ''
                      if name not in self.includes:
                        self.includes[name] = SimpleTemplate(name=name, lookup=self.lookup)
                      if subtpl == 'include':
                        code.append(' ' * indent + 
                                    "_ = _includes[%s].execute(_stdout, %s)\n"
                                    % (repr(name), args))
                      else:
                        code.append(' ' * indent + 
                                    "_tpl['_rebase'] = (_includes[%s], dict(%s))\n"
                                    % (repr(name), args))
                elif end:
                    indent -= 1
                    code.append(' ' * indent + '#' + line[m.start(3):])
                elif statement:
                    code.append(' ' * indent + line[m.start(4):])
            else:
                splits = self.re_inline.split(line) # text, (expr, text)*
                if len(splits) == 1:
                    strbuffer.append(line)
                else:
                    flush()
                    for i in range(1, len(splits), 2):
                        splits[i] = PyStmt(splits[i])
                    splits = [x for x in splits if bool(x)]
                    code.append(' ' * indent + "_stdout.extend(%s)\n" % repr(splits))
        flush()
        return ''.join(code)

    def execute(self, stdout, **args):
        args['_stdout'] = stdout
        args['_includes'] = self.includes
        args['_tpl'] = args
        eval(self.co, args)
        if '_rebase' in args:
            subtpl, args = args['_rebase']
            args['_base'] = stdout[:] #copy stdout
            del stdout[:] # clear stdout
            return subtpl.execute(stdout, **args)
        return args
    def render(self, **args):
        """ Render the template using keyword arguments as local variables. """
        stdout = []
        self.execute(stdout, **args)
        return stdout


def template(tpl, template_adapter=SimpleTemplate, **args):
    '''
    Get a rendered template as a string iterator.
    You can use a name, a filename or a template string as first parameter.
    '''
    lookup = args.get('template_lookup', TEMPLATE_PATH)
    if tpl not in TEMPLATES or DEBUG:
        if "\n" in tpl or "{" in tpl or "%" in tpl or '$' in tpl:
            TEMPLATES[tpl] = template_adapter(template=tpl, lookup=lookup)
        elif '.' in tpl:
            TEMPLATES[tpl] = template_adapter(filename=tpl, lookup=lookup)
        else:
            TEMPLATES[tpl] = template_adapter(name=tpl, lookup=lookup)
    if not TEMPLATES[tpl]:
        abort(500, 'Template (%s) not found' % tpl)
    args['abort'] = abort
    args['request'] = request
    args['response'] = response
    return TEMPLATES[tpl].render(**args)


def mako_template(tpl_name, **kargs):
    kargs['template_adapter'] = MakoTemplate
    return template(tpl_name, **kargs)


def cheetah_template(tpl_name, **kargs):
    kargs['template_adapter'] = CheetahTemplate
    return template(tpl_name, **kargs)


def jinja2_template(tpl_name, **kargs):
    kargs['template_adapter'] = Jinja2Template
    return template(tpl_name, **kargs)


def view(tpl_name, **defaults):
    ''' Decorator: Rendes a template for a handler.
        Return a dict of template vars to fill out the template.
    '''
    def decorator(func):
        def wrapper(**kargs):
            out = func(**kargs)
            defaults.update(out)
            return template(tpl_name, **defaults)
        return wrapper
    return decorator


def mako_view(tpl_name, **kargs):
    kargs['template_adapter'] = MakoTemplate
    return view(tpl_name, **kargs)


def cheetah_view(tpl_name, **kargs):
    kargs['template_adapter'] = CheetahTemplate
    return view(tpl_name, **kargs)


def jinja2_view(tpl_name, **kargs):
    kargs['template_adapter'] = Jinja2Template
    return view(tpl_name, **kargs)






<<<<<<< HEAD
# Database

class BottleBucket(object): # pragma: no cover
    """ Memory-caching wrapper around anydbm """
    def __init__(self, name):
        self.__dict__['name'] = name
        self.__dict__['db'] = dbm.open(DB_PATH + '/%s.db' % name, 'c')
        self.__dict__['mmap'] = {}
            
    def __getitem__(self, key):
        if key not in self.mmap:
            self.mmap[key] = pickle.loads(self.db[key])
        return self.mmap[key]
    
    def __setitem__(self, key, value):
        if not isinstance(key, str): raise TypeError("Bottle keys must be strings")
        self.mmap[key] = value
    
    def __delitem__(self, key):
        if key in self.mmap:
            del self.mmap[key]
        del self.db[key]

    def __getattr__(self, key):
        try: return self[key]
        except KeyError: raise AttributeError(key)

    def __setattr__(self, key, value):
        self[key] = value

    def __delattr__(self, key):
        try: del self[key]
        except KeyError: raise AttributeError(key)

    def __iter__(self):
        return iter(self.ukeys())
    
    def __contains__(self, key):
        return key in self.ukeys()
  
    def __len__(self):
        return len(self.ukeys())

    def keys(self):
        return list(self.ukeys())

    def ukeys(self):
      return set(self.db.keys()) | set(self.mmap.keys())

    def save(self):
        self.close()
        self.__init__(self.name)
    
    def close(self):
        for key in self.mmap:
            pvalue = pickle.dumps(self.mmap[key], pickle.HIGHEST_PROTOCOL)
            if key not in self.db or pvalue != self.db[key]:
                self.db[key] = pvalue
        self.mmap.clear()
        if hasattr(self.db, 'sync'):
            self.db.sync()
        if hasattr(self.db, 'close'):
            self.db.close()
        
    def clear(self):
        for key in self.db:
            del self.db[key]
        self.mmap.clear()
        
    def update(self, other):
        self.mmap.update(other)

    def get(self, key, default=None):
        try:
            return self[key]
        except KeyError:
            if default:
                return default
            raise


class BottleDB(threading.local): # pragma: no cover
    """ Holds multible BottleBucket instances in a thread-local way. """
    def __init__(self):
        self.__dict__['open'] = {}
        
    def __getitem__(self, key):
        warnings.warn("Please do not use bottle.db anymore. This feature is deprecated. You may use anydb directly.", DeprecationWarning)
        if key not in self.open and not key.startswith('_'):
            self.open[key] = BottleBucket(key)
        return self.open[key]

    def __setitem__(self, key, value):
        if isinstance(value, BottleBucket):
            self.open[key] = value
        elif hasattr(value, 'items'):
            if key not in self.open:
                self.open[key] = BottleBucket(key)
            self.open[key].clear()
            for k, v in value.iteritems():
                self.open[key][k] = v
        else:
            raise ValueError("Only dicts and BottleBuckets are allowed.")

    def __delitem__(self, key):
        if key not in self.open:
            self.open[key].clear()
            self.open[key].save()
            del self.open[key]

    def __getattr__(self, key):
        try: return self[key]
        except KeyError: raise AttributeError(key)

    def __setattr__(self, key, value):
        self[key] = value

    def __delattr__(self, key):
        try: del self[key]
        except KeyError: raise AttributeError(key)

    def save(self):
        self.close()
        self.__init__()
    
    def close(self):
        for db in self.open:
            self.open[db].close()
        self.open.clear()






=======
>>>>>>> cf48731d
# Modul initialization and configuration

TEMPLATE_PATH = ['./', './views/']
TEMPLATES = {}
DEBUG = False
HTTP_CODES = {
    100: 'CONTINUE',
    101: 'SWITCHING PROTOCOLS',
    200: 'OK',
    201: 'CREATED',
    202: 'ACCEPTED',
    203: 'NON-AUTHORITATIVE INFORMATION',
    204: 'NO CONTENT',
    205: 'RESET CONTENT',
    206: 'PARTIAL CONTENT',
    300: 'MULTIPLE CHOICES',
    301: 'MOVED PERMANENTLY',
    302: 'FOUND',
    303: 'SEE OTHER',
    304: 'NOT MODIFIED',
    305: 'USE PROXY',
    306: 'RESERVED',
    307: 'TEMPORARY REDIRECT',
    400: 'BAD REQUEST',
    401: 'UNAUTHORIZED',
    402: 'PAYMENT REQUIRED',
    403: 'FORBIDDEN',
    404: 'NOT FOUND',
    405: 'METHOD NOT ALLOWED',
    406: 'NOT ACCEPTABLE',
    407: 'PROXY AUTHENTICATION REQUIRED',
    408: 'REQUEST TIMEOUT',
    409: 'CONFLICT',
    410: 'GONE',
    411: 'LENGTH REQUIRED',
    412: 'PRECONDITION FAILED',
    413: 'REQUEST ENTITY TOO LARGE',
    414: 'REQUEST-URI TOO LONG',
    415: 'UNSUPPORTED MEDIA TYPE',
    416: 'REQUESTED RANGE NOT SATISFIABLE',
    417: 'EXPECTATION FAILED',
    500: 'INTERNAL SERVER ERROR',
    501: 'NOT IMPLEMENTED',
    502: 'BAD GATEWAY',
    503: 'SERVICE UNAVAILABLE',
    504: 'GATEWAY TIMEOUT',
    505: 'HTTP VERSION NOT SUPPORTED',
}

HTTP_ERROR_TEMPLATE = """
<!DOCTYPE HTML PUBLIC "-//IETF//DTD HTML 2.0//EN">
<html>
    <head>
        <title>Error %(status)d: %(error_name)s</title>
    </head>
    <body>
        <h1>Error %(status)d: %(error_name)s</h1>
        <p>Sorry, the requested URL <tt>%(url)s</tt> caused an error:</p>
        <pre>
            %(error_message)s
        </pre>
    </body>
</html>
"""

TRACEBACK_TEMPLATE = """
<h2>Traceback:</h2>
<pre>
%s
</pre>
"""

request = Request()
response = Response()
local = threading.local()

#TODO: Global and app local configuration (debug, defaults, ...) is a mess

def debug(mode=True):
    global DEBUG
    DEBUG = bool(mode)<|MERGE_RESOLUTION|>--- conflicted
+++ resolved
@@ -1154,144 +1154,6 @@
 
 
 
-<<<<<<< HEAD
-# Database
-
-class BottleBucket(object): # pragma: no cover
-    """ Memory-caching wrapper around anydbm """
-    def __init__(self, name):
-        self.__dict__['name'] = name
-        self.__dict__['db'] = dbm.open(DB_PATH + '/%s.db' % name, 'c')
-        self.__dict__['mmap'] = {}
-            
-    def __getitem__(self, key):
-        if key not in self.mmap:
-            self.mmap[key] = pickle.loads(self.db[key])
-        return self.mmap[key]
-    
-    def __setitem__(self, key, value):
-        if not isinstance(key, str): raise TypeError("Bottle keys must be strings")
-        self.mmap[key] = value
-    
-    def __delitem__(self, key):
-        if key in self.mmap:
-            del self.mmap[key]
-        del self.db[key]
-
-    def __getattr__(self, key):
-        try: return self[key]
-        except KeyError: raise AttributeError(key)
-
-    def __setattr__(self, key, value):
-        self[key] = value
-
-    def __delattr__(self, key):
-        try: del self[key]
-        except KeyError: raise AttributeError(key)
-
-    def __iter__(self):
-        return iter(self.ukeys())
-    
-    def __contains__(self, key):
-        return key in self.ukeys()
-  
-    def __len__(self):
-        return len(self.ukeys())
-
-    def keys(self):
-        return list(self.ukeys())
-
-    def ukeys(self):
-      return set(self.db.keys()) | set(self.mmap.keys())
-
-    def save(self):
-        self.close()
-        self.__init__(self.name)
-    
-    def close(self):
-        for key in self.mmap:
-            pvalue = pickle.dumps(self.mmap[key], pickle.HIGHEST_PROTOCOL)
-            if key not in self.db or pvalue != self.db[key]:
-                self.db[key] = pvalue
-        self.mmap.clear()
-        if hasattr(self.db, 'sync'):
-            self.db.sync()
-        if hasattr(self.db, 'close'):
-            self.db.close()
-        
-    def clear(self):
-        for key in self.db:
-            del self.db[key]
-        self.mmap.clear()
-        
-    def update(self, other):
-        self.mmap.update(other)
-
-    def get(self, key, default=None):
-        try:
-            return self[key]
-        except KeyError:
-            if default:
-                return default
-            raise
-
-
-class BottleDB(threading.local): # pragma: no cover
-    """ Holds multible BottleBucket instances in a thread-local way. """
-    def __init__(self):
-        self.__dict__['open'] = {}
-        
-    def __getitem__(self, key):
-        warnings.warn("Please do not use bottle.db anymore. This feature is deprecated. You may use anydb directly.", DeprecationWarning)
-        if key not in self.open and not key.startswith('_'):
-            self.open[key] = BottleBucket(key)
-        return self.open[key]
-
-    def __setitem__(self, key, value):
-        if isinstance(value, BottleBucket):
-            self.open[key] = value
-        elif hasattr(value, 'items'):
-            if key not in self.open:
-                self.open[key] = BottleBucket(key)
-            self.open[key].clear()
-            for k, v in value.iteritems():
-                self.open[key][k] = v
-        else:
-            raise ValueError("Only dicts and BottleBuckets are allowed.")
-
-    def __delitem__(self, key):
-        if key not in self.open:
-            self.open[key].clear()
-            self.open[key].save()
-            del self.open[key]
-
-    def __getattr__(self, key):
-        try: return self[key]
-        except KeyError: raise AttributeError(key)
-
-    def __setattr__(self, key, value):
-        self[key] = value
-
-    def __delattr__(self, key):
-        try: del self[key]
-        except KeyError: raise AttributeError(key)
-
-    def save(self):
-        self.close()
-        self.__init__()
-    
-    def close(self):
-        for db in self.open:
-            self.open[db].close()
-        self.open.clear()
-
-
-
-
-
-
-=======
->>>>>>> cf48731d
 # Modul initialization and configuration
 
 TEMPLATE_PATH = ['./', './views/']
