#!/usr/bin/env python
# -*- coding: utf-8 -*-
"""
Bottle is a fast and simple micro-framework for small web applications. It
offers request dispatching (Routes) with url parameter support, templates,
a built-in HTTP Server and adapters for many third party WSGI/HTTP-server and
template engines - all in a single file and with no dependencies other than the
Python Standard Library.

Homepage and documentation: http://bottlepy.org/

Copyright (c) 2011, Marcel Hellkamp.
License: MIT (see LICENSE for details)
"""

from __future__ import with_statement

__author__ = 'Marcel Hellkamp'
__version__ = '0.11.dev'
__license__ = 'MIT'

# The gevent server adapter needs to patch some modules before they are imported
# This is why we parse the commandline parameters here but handle them later
if __name__ == '__main__':
    from optparse import OptionParser
    _cmd_parser = OptionParser(usage="usage: %prog [options] package.module:app")
    _opt = _cmd_parser.add_option
    _opt("--version", action="store_true", help="show version number.")
    _opt("-b", "--bind", metavar="ADDRESS", help="bind socket to ADDRESS.")
    _opt("-s", "--server", default='wsgiref', help="use SERVER as backend.")
    _opt("-p", "--plugin", action="append", help="install additional plugin/s.")
    _opt("--debug", action="store_true", help="start server in debug mode.")
    _opt("--reload", action="store_true", help="auto-reload on file changes.")
    _cmd_options, _cmd_args = _cmd_parser.parse_args()
    if _cmd_options.server and _cmd_options.server.startswith('gevent'):
        import gevent.monkey; gevent.monkey.patch_all()

import base64, cgi, email.utils, functools, hmac, imp, itertools, mimetypes,\
        os, re, subprocess, sys, tempfile, threading, time, urllib, warnings

from datetime import date as datedate, datetime, timedelta
from tempfile import TemporaryFile
from traceback import format_exc, print_exc

try: from json import dumps as json_dumps, loads as json_lds
except ImportError: # pragma: no cover
    try: from simplejson import dumps as json_dumps, loads as json_lds
    except ImportError:
        try: from django.utils.simplejson import dumps as json_dumps, loads as json_lds
        except ImportError:
            def json_dumps(data):
                raise ImportError("JSON support requires Python 2.6 or simplejson.")
            json_lds = json_dumps



# We now try to fix 2.5/2.6/3.1/3.2 incompatibilities.
# It ain't pretty but it works... Sorry for the mess.

py   = sys.version_info
py3k = py >= (3,0,0)
py25 = py <  (2,6,0)

# Workaround for the missing "as" keyword in py3k.
def _e(): return sys.exc_info()[1]

# Workaround for the "print is a keyword/function" dilemma.
_stdout, _stderr = sys.stdout.write, sys.stderr.write

# Lots of stdlib and builtin differences.
if py3k:
    import http.client as httplib
    import _thread as thread
    from urllib.parse import urljoin, parse_qsl, SplitResult as UrlSplitResult
    from urllib.parse import urlencode, quote as urlquote, unquote as urlunquote
    from http.cookies import SimpleCookie
    from collections import MutableMapping as DictMixin
    import pickle
    from io import BytesIO
    basestring = str
    unicode = str
    json_loads = lambda s: json_lds(touni(s))
    callable = lambda x: hasattr(x, '__call__')
    imap = map
else: # 2.x
    import httplib
    import thread
    from urlparse import urljoin, SplitResult as UrlSplitResult
    from urllib import urlencode, quote as urlquote, unquote as urlunquote
    from Cookie import SimpleCookie
    from itertools import imap
    import cPickle as pickle
    from StringIO import StringIO as BytesIO
    if py25:
        msg = "Python 2.5 support may be dropped in future versions of Bottle."
        warnings.warn(msg, DeprecationWarning)
        from cgi import parse_qsl
        from UserDict import DictMixin
        def next(it): return it.next()
        bytes = str
    else: # 2.6, 2.7
        from urlparse import parse_qsl
        from collections import MutableMapping as DictMixin
    json_loads = json_lds

# Some helpers for string/byte handling
def tob(s, enc='utf8'):
    return s.encode(enc) if isinstance(s, unicode) else bytes(s)
def touni(s, enc='utf8', err='strict'):
    return s.decode(enc, err) if isinstance(s, bytes) else unicode(s)
tonat = touni if py3k else tob

# 3.2 fixes cgi.FieldStorage to accept bytes (which makes a lot of sense).
# 3.1 needs a workaround.
NCTextIOWrapper = None
if (3,0,0) < py < (3,2,0):
    from io import TextIOWrapper
    class NCTextIOWrapper(TextIOWrapper):
        def close(self): pass # Keep wrapped buffer open.

# A bug in functools causes it to break if the wrapper is an instance method
def update_wrapper(wrapper, wrapped, *a, **ka):
    try: functools.update_wrapper(wrapper, wrapped, *a, **ka)
    except AttributeError: pass



# These helpers are used at module level and need to be defined first.
# And yes, I know PEP-8, but sometimes a lower-case classname makes more sense.

def depr(message):
    warnings.warn(message, DeprecationWarning, stacklevel=3)

def makelist(data): # This is just to handy
    if isinstance(data, (tuple, list, set, dict)): return list(data)
    elif data: return [data]
    else: return []


class DictProperty(object):
    ''' Property that maps to a key in a local dict-like attribute. '''
    def __init__(self, attr, key=None, read_only=False):
        self.attr, self.key, self.read_only = attr, key, read_only

    def __call__(self, func):
        functools.update_wrapper(self, func, updated=[])
        self.getter, self.key = func, self.key or func.__name__
        return self

    def __get__(self, obj, cls):
        if obj is None: return self
        key, storage = self.key, getattr(obj, self.attr)
        if key not in storage: storage[key] = self.getter(obj)
        return storage[key]

    def __set__(self, obj, value):
        if self.read_only: raise AttributeError("Read-Only property.")
        getattr(obj, self.attr)[self.key] = value

    def __delete__(self, obj):
        if self.read_only: raise AttributeError("Read-Only property.")
        del getattr(obj, self.attr)[self.key]


class cached_property(object):
    ''' A property that is only computed once per instance and then replaces
        itself with an ordinary attribute. Deleting the attribute resets the
        property. '''

    def __init__(self, func):
        self.func = func

    def __get__(self, obj, cls):
        if obj is None: return self
        value = obj.__dict__[self.func.__name__] = self.func(obj)
        return value


class lazy_attribute(object):
    ''' A property that caches itself to the class object. '''
    def __init__(self, func):
        functools.update_wrapper(self, func, updated=[])
        self.getter = func

    def __get__(self, obj, cls):
        value = self.getter(cls)
        setattr(cls, self.__name__, value)
        return value






###############################################################################
# Exceptions and Events ########################################################
###############################################################################


class BottleException(Exception):
    """ A base class for exceptions used by bottle. """
    pass


#TODO: This should subclass BaseRequest
class HTTPResponse(BottleException):
    """ Used to break execution and immediately finish the response """
    def __init__(self, output='', status=200, header=None):
        super(BottleException, self).__init__("HTTP Response %d" % status)
        self.status = int(status)
        self.output = output
        self.headers = HeaderDict(header) if header else None

    def apply(self, response):
        if self.headers:
            for key, value in self.headers.allitems():
                response.headers[key] = value
        response.status = self.status


class HTTPError(HTTPResponse):
    """ Used to generate an error page """
    def __init__(self, code=500, output='Unknown Error', exception=None,
                 traceback=None, header=None):
        super(HTTPError, self).__init__(output, code, header)
        self.exception = exception
        self.traceback = traceback

    def __repr__(self):
        return tonat(template(ERROR_PAGE_TEMPLATE, e=self))






###############################################################################
# Routing ######################################################################
###############################################################################


class RouteError(BottleException):
    """ This is a base class for all routing related exceptions """


class RouteReset(BottleException):
    """ If raised by a plugin or request handler, the route is reset and all
        plugins are re-applied. """

class RouterUnknownModeError(RouteError): pass


class RouteSyntaxError(RouteError):
    """ The route parser found something not supported by this router """


class RouteBuildError(RouteError):
    """ The route could not been built """


class Router(object):
    ''' A Router is an ordered collection of route->target pairs. It is used to
        efficiently match WSGI requests against a number of routes and return
        the first target that satisfies the request. The target may be anything,
        usually a string, ID or callable object. A route consists of a path-rule
        and a HTTP method.

        The path-rule is either a static path (e.g. `/contact`) or a dynamic
        path that contains wildcards (e.g. `/wiki/<page>`). The wildcard syntax
        and details on the matching order are described in docs:`routing`.
    '''

    default_pattern = '[^/]+'
    default_filter   = 're'
    #: Sorry for the mess. It works. Trust me.
    rule_syntax = re.compile('(\\\\*)'\
        '(?:(?::([a-zA-Z_][a-zA-Z_0-9]*)?()(?:#(.*?)#)?)'\
          '|(?:<([a-zA-Z_][a-zA-Z_0-9]*)?(?::([a-zA-Z_]*)'\
            '(?::((?:\\\\.|[^\\\\>]+)+)?)?)?>))')

    def __init__(self, strict=False):
        self.rules    = {} # A {rule: Rule} mapping
        self.builder  = {} # A rule/name->build_info mapping
        self.static   = {} # Cache for static routes: {path: {method: target}}
        self.dynamic  = [] # Cache for dynamic routes. See _compile()
        #: If true, static routes are no longer checked first.
        self.strict_order = strict
        self.filters = {'re': self.re_filter, 'int': self.int_filter,
                        'float': self.float_filter, 'path': self.path_filter}

    def re_filter(self, conf):
        return conf or self.default_pattern, None, None

    def int_filter(self, conf):
        return r'-?\d+', int, lambda x: str(int(x))

    def float_filter(self, conf):
        return r'-?[\d.]+', float, lambda x: str(float(x))

    def path_filter(self, conf):
        return r'.+?', None, None

    def add_filter(self, name, func):
        ''' Add a filter. The provided function is called with the configuration
        string as parameter and must return a (regexp, to_python, to_url) tuple.
        The first element is a string, the last two are callables or None. '''
        self.filters[name] = func

    def parse_rule(self, rule):
        ''' Parses a rule into a (name, filter, conf) token stream. If mode is
            None, name contains a static rule part. '''
        offset, prefix = 0, ''
        for match in self.rule_syntax.finditer(rule):
            prefix += rule[offset:match.start()]
            g = match.groups()
            if len(g[0])%2: # Escaped wildcard
                prefix += match.group(0)[len(g[0]):]
                offset = match.end()
                continue
            if prefix: yield prefix, None, None
            name, filtr, conf = g[1:4] if not g[2] is None else g[4:7]
            if not filtr: filtr = self.default_filter
            yield name, filtr, conf or None
            offset, prefix = match.end(), ''
        if offset <= len(rule) or prefix:
            yield prefix+rule[offset:], None, None

    def add(self, rule, method, target, name=None):
        ''' Add a new route or replace the target for an existing route. '''
        if rule in self.rules:
            self.rules[rule][method] = target
            if name: self.builder[name] = self.builder[rule]
            return

        target = self.rules[rule] = {method: target}

        # Build pattern and other structures for dynamic routes
        anons = 0      # Number of anonymous wildcards
        pattern = ''   # Regular expression  pattern
        filters = []   # Lists of wildcard input filters
        builder = []   # Data structure for the URL builder
        is_static = True
        for key, mode, conf in self.parse_rule(rule):
            if mode:
                is_static = False
                mask, in_filter, out_filter = self.filters[mode](conf)
                if key:
                    pattern += '(?P<%s>%s)' % (key, mask)
                else:
                    pattern += '(?:%s)' % mask
                    key = 'anon%d' % anons; anons += 1
                if in_filter: filters.append((key, in_filter))
                builder.append((key, out_filter or str))
            elif key:
                pattern += re.escape(key)
                builder.append((None, key))
        self.builder[rule] = builder
        if name: self.builder[name] = builder

        if is_static and not self.strict_order:
            self.static[self.build(rule)] = target
            return

        def fpat_sub(m):
            return m.group(0) if len(m.group(1)) % 2 else m.group(1) + '(?:'
        flat_pattern = re.sub(r'(\\*)(\(\?P<[^>]*>|\((?!\?))', fpat_sub, pattern)

        try:
            re_match = re.compile('^(%s)$' % pattern).match
        except re.error:
            raise RouteSyntaxError("Could not add Route: %s (%s)" % (rule, _e()))

        def match(path):
            """ Return an url-argument dictionary. """
            url_args = re_match(path).groupdict()
            for name, wildcard_filter in filters:
                try:
                    url_args[name] = wildcard_filter(url_args[name])
                except ValueError:
                    raise HTTPError(400, 'Path has wrong format.')
            return url_args

        try:
            combined = '%s|(^%s$)' % (self.dynamic[-1][0].pattern, flat_pattern)
            self.dynamic[-1] = (re.compile(combined), self.dynamic[-1][1])
            self.dynamic[-1][1].append((match, target))
        except (AssertionError, IndexError): # AssertionError: Too many groups
            self.dynamic.append((re.compile('(^%s$)' % flat_pattern),
                                [(match, target)]))
        return match

    def build(self, _name, *anons, **query):
        ''' Build an URL by filling the wildcards in a rule. '''
        builder = self.builder.get(_name)
        if not builder: raise RouteBuildError("No route with that name.", _name)
        try:
            for i, value in enumerate(anons): query['anon%d'%i] = value
            url = ''.join([f(query.pop(n)) if n else f for (n,f) in builder])
            return url if not query else url+'?'+urlencode(query)
        except KeyError:
            raise RouteBuildError('Missing URL argument: %r' % _e().args[0])

    def match(self, environ):
        ''' Return a (target, url_agrs) tuple or raise HTTPError(400/404/405). '''
        path, targets, urlargs = environ['PATH_INFO'] or '/', None, {}
        if path in self.static:
            targets = self.static[path]
        else:
            for combined, rules in self.dynamic:
                match = combined.match(path)
                if not match: continue
                getargs, targets = rules[match.lastindex - 1]
                urlargs = getargs(path) if getargs else {}
                break

        if not targets:
            raise HTTPError(404, "Not found: " + repr(environ['PATH_INFO']))
        method = environ['REQUEST_METHOD'].upper()
        if method in targets:
            return targets[method], urlargs
        if method == 'HEAD' and 'GET' in targets:
            return targets['GET'], urlargs
        if 'ANY' in targets:
            return targets['ANY'], urlargs
        allowed = [verb for verb in targets if verb != 'ANY']
        if 'GET' in allowed and 'HEAD' not in allowed:
            allowed.append('HEAD')
        raise HTTPError(405, "Method not allowed.",
                        header=[('Allow',",".join(allowed))])


class Route(object):
    ''' This class wraps a route callback along with route specific metadata and
        configuration and applies Plugins on demand. It is also responsible for
        turing an URL path rule into a regular expression usable by the Router.
    '''

    def __init__(self, app, rule, method, callback, name=None,
                 plugins=None, skiplist=None, **config):
        #: The application this route is installed to.
        self.app = app
        #: The path-rule string (e.g. ``/wiki/:page``).
        self.rule = rule
        #: The HTTP method as a string (e.g. ``GET``).
        self.method = method
        #: The original callback with no plugins applied. Useful for introspection.
        self.callback = callback
        #: The name of the route (if specified) or ``None``.
        self.name = name or None
        #: A list of route-specific plugins (see :meth:`Bottle.route`).
        self.plugins = plugins or []
        #: A list of plugins to not apply to this route (see :meth:`Bottle.route`).
        self.skiplist = skiplist or []
        #: Additional keyword arguments passed to the :meth:`Bottle.route`
        #: decorator are stored in this dictionary. Used for route-specific
        #: plugin configuration and meta-data.
        self.config = ConfigDict(config)

    def __call__(self, *a, **ka):
        depr("Some APIs changed to return Route() instances instead of"\
             " callables. Make sure to use the Route.call method and not to"\
             " call Route instances directly.")
        return self.call(*a, **ka)

    @cached_property
    def call(self):
        ''' The route callback with all plugins applied. This property is
            created on demand and then cached to speed up subsequent requests.'''
        return self._make_callback()

    def reset(self):
        ''' Forget any cached values. The next time :attr:`call` is accessed,
            all plugins are re-applied. '''
        self.__dict__.pop('call', None)

    def prepare(self):
        ''' Do all on-demand work immediately (useful for debugging).'''
        self.call

    @property
    def _context(self):
        depr('Switch to Plugin API v2 and access the Route object directly.')
        return dict(rule=self.rule, method=self.method, callback=self.callback,
                    name=self.name, app=self.app, config=self.config,
                    apply=self.plugins, skip=self.skiplist)

    def all_plugins(self):
        ''' Yield all Plugins affecting this route. '''
        unique = set()
        for p in reversed(self.app.plugins + self.plugins):
            if True in self.skiplist: break
            name = getattr(p, 'name', False)
            if name and (name in self.skiplist or name in unique): continue
            if p in self.skiplist or type(p) in self.skiplist: continue
            if name: unique.add(name)
            yield p

    def _make_callback(self):
        callback = self.callback
        for plugin in self.all_plugins():
            try:
                if hasattr(plugin, 'apply'):
                    api = getattr(plugin, 'api', 1)
                    context = self if api > 1 else self._context
                    callback = plugin.apply(callback, context)
                else:
                    callback = plugin(callback)
            except RouteReset: # Try again with changed configuration.
                return self._make_callback()
            if not callback is self.callback:
                update_wrapper(callback, self.callback)
        return callback

    def __repr__(self):
        return '<%s %r %r>' % (self.method, self.rule, self.callback)






###############################################################################
# Application Object ###########################################################
###############################################################################


class Bottle(object):
    """ Each Bottle object represents a single, distinct web application and
        consists of routes, callbacks, plugins, resources and configuration.
        Instances are callable WSGI applications.

        :param catchall: If true (default), handle all exceptions. Turn off to
                         let debugging middleware handle exceptions.
    """

    def __init__(self, catchall=True, autojson=True):
        #: If true, most exceptions are catched and returned as :exc:`HTTPError`
        self.catchall = catchall
<<<<<<< HEAD
        #: The installed :class:`HooksPlugin`.
        self.hooks = HooksPlugin()
        self.install(self.hooks)
        if autojson: self.install(JSONPlugin())
        #: The installed :class:`TemplatePlugin`.
        self.views = self.install(TemplatePlugin())
=======

        #: A :cls:`ResourceManager` for application files
        self.resources = ResourceManager()

        #: A :cls:`ConfigDict` for app specific configuration.
        self.config = ConfigDict()
        self.config.autojson = autojson

        self.routes = [] # List of installed :class:`Route` instances.
        self.router = Router() # Maps requests to :class:`Route` instances.
        self.error_handler = {}

        # Core plugins
        self.plugins = [] # List of installed plugins.
        self.hooks = HooksPlugin()
        self.install(self.hooks)
        if self.config.autojson:
            self.install(JSONPlugin())
        self.install(TemplatePlugin())
>>>>>>> fb6ca2b5


    def mount(self, prefix, app, **options):
        ''' Mount an application (:class:`Bottle` or plain WSGI) to a specific
            URL prefix. Example::

                root_app.mount('/admin/', admin_app)

            :param prefix: path prefix or `mount-point`. If it ends in a slash,
                that slash is mandatory.
            :param app: an instance of :class:`Bottle` or a WSGI application.

            All other parameters are passed to the underlying :meth:`route` call.
        '''
        if isinstance(app, basestring):
            prefix, app = app, prefix
            depr('Parameter order of Bottle.mount() changed.') # 0.10

        parts = [p for p in prefix.split('/') if p]
        if not parts: raise ValueError('Empty path prefix.')
        path_depth = len(parts)
        options.setdefault('skip', True)
        options.setdefault('method', 'ANY')

        @self.route('/%s/:#.*#' % '/'.join(parts), **options)
        def mountpoint():
            try:
                request.path_shift(path_depth)
                rs = BaseResponse([], 200)
                def start_response(status, header):
                    rs.status = status
                    for name, value in header: rs.add_header(name, value)
                    return rs.body.append
                rs.body = itertools.chain(rs.body, app(request.environ, start_response))
                return HTTPResponse(rs.body, rs.status_code, rs.headers)
            finally:
                request.path_shift(-path_depth)

        if not prefix.endswith('/'):
            self.route('/' + '/'.join(parts), callback=mountpoint, **options)

    def merge(self, routes):
        ''' Merge the routes of another :cls:`Bottle` application or a list of
            :class:`Route` objects into this application. The routes keep their
            'owner', meaning that the :data:`Route.app` attribute is not
            changed. '''
        if isinstance(routes, Bottle):
            routes = routes.routes
        for route in routes:
            self.add_route(route)

    def install(self, plugin):
        ''' Add a plugin to the list of plugins and prepare it for being
            applied to all routes of this application. A plugin may be a simple
            decorator or an object that implements the :class:`Plugin` API.
        '''
        if hasattr(plugin, 'setup'): plugin.setup(self)
        if not callable(plugin) and not hasattr(plugin, 'apply'):
            raise TypeError("Plugins must be callable or implement .apply()")
        self.plugins.append(plugin)
        self.reset()
        return plugin

    def uninstall(self, plugin):
        ''' Uninstall plugins. Pass an instance to remove a specific plugin, a type
            object to remove all plugins that match that type, a string to remove
            all plugins with a matching ``name`` attribute or ``True`` to remove all
            plugins. Return the list of removed plugins. '''
        removed, remove = [], plugin
        for i, plugin in list(enumerate(self.plugins))[::-1]:
            if remove is True or remove is plugin or remove is type(plugin) \
            or getattr(plugin, 'name', True) == remove:
                removed.append(plugin)
                del self.plugins[i]
                if hasattr(plugin, 'close'): plugin.close()
        if removed: self.reset()
        return removed

    def run(self, **kwargs):
        ''' Calls :func:`run` with the same parameters. '''
        run(self, **kwargs)

    def reset(self, route=None):
        ''' Reset all routes (force plugins to be re-applied) and clear all
            caches. If an ID or route object is given, only that specific route
            is affected. '''
        if route is None: routes = self.routes
        elif isinstance(route, Route): routes = [route]
        else: routes = [self.routes[route]]
        for route in routes: route.reset()
        if DEBUG:
            for route in routes: route.prepare()
        self.hooks.trigger('app_reset')

    def close(self):
        ''' Close the application and all installed plugins. '''
        for plugin in self.plugins:
            if hasattr(plugin, 'close'): plugin.close()
        self.stopped = True

    def match(self, environ):
        """ Search for a matching route and return a (:class:`Route` , urlargs)
            tuple. The second value is a dictionary with parameters extracted
            from the URL. Raise :exc:`HTTPError` (404/405) on a non-match."""
        return self.router.match(environ)

    def get_url(self, routename, **kargs):
        """ Return a string that matches a named route """
        scriptname = request.environ.get('SCRIPT_NAME', '').strip('/') + '/'
        location = self.router.build(routename, **kargs).lstrip('/')
        return urljoin(urljoin('/', scriptname), location)

    def add_route(self, route):
        ''' Add a route object, but do not change the :data:`Route.app`
            attribute.'''
        self.routes.append(route)
        self.router.add(route.rule, route.method, route, name=route.name)
        if DEBUG: route.prepare()

    def route(self, path=None, method='GET', callback=None, name=None,
              apply=None, skip=None, **config):
        """ A decorator to bind a function to a request URL. Example::

                @app.route('/hello/:name')
                def hello(name):
                    return 'Hello %s' % name

            The ``:name`` part is a wildcard. See :class:`Router` for syntax
            details.

            :param path: Request path or a list of paths to listen to. If no
              path is specified, it is automatically generated from the
              signature of the function.
            :param method: HTTP method (`GET`, `POST`, `PUT`, ...) or a list of
              methods to listen to. (default: `GET`)
            :param callback: An optional shortcut to avoid the decorator
              syntax. ``route(..., callback=func)`` equals ``route(...)(func)``
            :param name: The name for this route. (default: None)
            :param apply: A decorator or plugin or a list of plugins. These are
              applied to the route callback in addition to installed plugins.
            :param skip: A list of plugins, plugin classes or names. Matching
              plugins are not installed to this route. ``True`` skips all.

            Any additional keyword arguments are stored as route-specific
            configuration and passed to plugins (see :meth:`Plugin.apply`).
        """
        if callable(path): path, callback = None, path
        plugins = makelist(apply)
        skiplist = makelist(skip)
        def decorator(callback):
            # TODO: Documentation and tests
            if isinstance(callback, basestring): callback = load(callback)
            for rule in makelist(path) or yieldroutes(callback):
                for verb in makelist(method):
                    verb = verb.upper()
                    route = Route(self, rule, verb, callback, name=name,
                                  plugins=plugins, skiplist=skiplist, **config)
                    self.add_route(route)
            return callback
        return decorator(callback) if callback else decorator

    def get(self, path=None, method='GET', **options):
        """ Equals :meth:`route`. """
        return self.route(path, method, **options)

    def post(self, path=None, method='POST', **options):
        """ Equals :meth:`route` with a ``POST`` method parameter. """
        return self.route(path, method, **options)

    def put(self, path=None, method='PUT', **options):
        """ Equals :meth:`route` with a ``PUT`` method parameter. """
        return self.route(path, method, **options)

    def delete(self, path=None, method='DELETE', **options):
        """ Equals :meth:`route` with a ``DELETE`` method parameter. """
        return self.route(path, method, **options)

    def error(self, code=500):
        """ Decorator: Register an output handler for a HTTP error code"""
        def wrapper(handler):
            self.error_handler[int(code)] = handler
            return handler
        return wrapper

    def hook(self, name):
        """ Return a decorator that attaches a callback to a hook. Three hooks
            are currently implemented:

            - before_request: Executed once before each request
            - after_request: Executed once after each request
            - app_reset: Called whenever :meth:`reset` is called.
        """
        def wrapper(func):
            self.hooks.add(name, func)
            return func
        return wrapper

    def handle(self, path, method='GET'):
        """ (deprecated) Execute the first matching route callback and return
            the result. :exc:`HTTPResponse` exceptions are catched and returned.
            If :attr:`Bottle.catchall` is true, other exceptions are catched as
            well and returned as :exc:`HTTPError` instances (500).
        """
        depr("This method will change semantics in 0.10. Try to avoid it.")
        if isinstance(path, dict):
            return self._handle(path)
        return self._handle({'PATH_INFO': path, 'REQUEST_METHOD': method.upper()})

    def _handle(self, environ):
        try:
            environ['bottle.app'] = self
            request.bind(environ)
            response.bind()
            route, args = self.router.match(environ)
            environ['route.handle'] = environ['bottle.route'] = route
            environ['route.url_args'] = args
            return route.call(**args)
        except HTTPResponse:
            return _e()
        except RouteReset:
            route.reset()
            return self._handle(environ)
        except (KeyboardInterrupt, SystemExit, MemoryError):
            raise
        except Exception:
            if not self.catchall: raise
            stacktrace = format_exc(10)
            environ['wsgi.errors'].write(stacktrace)
            return HTTPError(500, "Internal Server Error", _e(), stacktrace)

    def _cast(self, out, peek=None):
        """ Try to convert the parameter into something WSGI compatible and set
        correct HTTP headers when possible.
        Support: False, str, unicode, dict, HTTPResponse, HTTPError, file-like,
        iterable of strings and iterable of unicodes
        """

        # Empty output is done here
        if not out:
            response['Content-Length'] = 0
            return []
        # Join lists of byte or unicode strings. Mixed lists are NOT supported
        if isinstance(out, (tuple, list))\
        and isinstance(out[0], (bytes, unicode)):
            out = out[0][0:0].join(out) # b'abc'[0:0] -> b''
        # Encode unicode strings
        if isinstance(out, unicode):
            out = out.encode(response.charset)
        # Byte Strings are just returned
        if isinstance(out, bytes):
            response['Content-Length'] = len(out)
            return [out]
        # HTTPError or HTTPException (recursive, because they may wrap anything)
        # TODO: Handle these explicitly in handle() or make them iterable.
        if isinstance(out, HTTPError):
            out.apply(response)
            out = self.error_handler.get(out.status, repr)(out)
            if isinstance(out, HTTPResponse):
                depr('Error handlers must not return :exc:`HTTPResponse`.') #0.9
            return self._cast(out)
        if isinstance(out, HTTPResponse):
            out.apply(response)
            return self._cast(out.output)

        # File-like objects.
        if hasattr(out, 'read'):
            if 'wsgi.file_wrapper' in request.environ:
                return request.environ['wsgi.file_wrapper'](out)
            elif hasattr(out, 'close') or not hasattr(out, '__iter__'):
                return WSGIFileWrapper(out)

        # Handle Iterables. We peek into them to detect their inner type.
        try:
            out = iter(out)
            first = next(out)
            while not first:
                first = next(out)
        except StopIteration:
            return self._cast('')
        except HTTPResponse:
            first = _e()
        except (KeyboardInterrupt, SystemExit, MemoryError):
            raise
        except Exception:
            if not self.catchall: raise
            first = HTTPError(500, 'Unhandled exception', _e(), format_exc(10))

        # These are the inner types allowed in iterator or generator objects.
        if isinstance(first, HTTPResponse):
            return self._cast(first)
        if isinstance(first, bytes):
            return itertools.chain([first], out)
        if isinstance(first, unicode):
            return imap(lambda x: x.encode(response.charset),
                                  itertools.chain([first], out))
        return self._cast(HTTPError(500, 'Unsupported response type: %s'\
                                         % type(first)))

    def wsgi(self, environ, start_response):
        """ The bottle WSGI-interface. """
        try:
            out = self._cast(self._handle(environ))
            # rfc2616 section 4.3
            if response._status_code in (100, 101, 204, 304)\
            or request.method == 'HEAD':
                if hasattr(out, 'close'): out.close()
                out = []
            if isinstance(response._status_line, unicode):
              response._status_line = str(response._status_line)
            start_response(response._status_line, list(response.iter_headers()))
            return out
        except (KeyboardInterrupt, SystemExit, MemoryError):
            raise
        except Exception:
            if not self.catchall: raise
            err = '<h1>Critical error while processing request: %s</h1>' \
                  % html_escape(environ.get('PATH_INFO', '/'))
            if DEBUG:
                err += '<h2>Error:</h2>\n<pre>\n%s\n</pre>\n' \
                       '<h2>Traceback:</h2>\n<pre>\n%s\n</pre>\n' \
                       % (html_escape(repr(_e())), html_escape(format_exc(10)))
            environ['wsgi.errors'].write(err)
            headers = [('Content-Type', 'text/html; charset=UTF-8')]
            start_response('500 INTERNAL SERVER ERROR', headers)
            return [tob(err)]

    def __call__(self, environ, start_response):
        ''' Each instance of :class:'Bottle' is a WSGI application. '''
        return self.wsgi(environ, start_response)






###############################################################################
# HTTP and WSGI Tools ##########################################################
###############################################################################


class BaseRequest(object):
    """ A wrapper for WSGI environment dictionaries that adds a lot of
        convenient access methods and properties. Most of them are read-only."""

    #: Maximum size of memory buffer for :attr:`body` in bytes.
    MEMFILE_MAX = 102400
    #: Maximum number pr GET or POST parameters per request
    MAX_PARAMS  = 100

    def __init__(self, environ):
        """ Wrap a WSGI environ dictionary. """
        #: The wrapped WSGI environ dictionary. This is the only real attribute.
        #: All other attributes actually are read-only properties.
        self.environ = environ
        environ['bottle.request'] = self

    @DictProperty('environ', 'bottle.app', read_only=True)
    def app(self):
        ''' Bottle application handling this request. '''
        raise AttributeError('This request is not connected to an application.')

    @property
    def path(self):
        ''' The value of ``PATH_INFO`` with exactly one prefixed slash (to fix
            broken clients and avoid the "empty path" edge case). '''
        return '/' + self.environ.get('PATH_INFO','').lstrip('/')

    @property
    def method(self):
        ''' The ``REQUEST_METHOD`` value as an uppercase string. '''
        return self.environ.get('REQUEST_METHOD', 'GET').upper()

    @DictProperty('environ', 'bottle.request.headers', read_only=True)
    def headers(self):
        ''' A :class:`WSGIHeaderDict` that provides case-insensitive access to
            HTTP request headers. '''
        return WSGIHeaderDict(self.environ)

    def get_header(self, name, default=None):
        ''' Return the value of a request header, or a given default value. '''
        return self.headers.get(name, default)

    @DictProperty('environ', 'bottle.request.cookies', read_only=True)
    def cookies(self):
        """ Cookies parsed into a :class:`FormsDict`. Signed cookies are NOT
            decoded. Use :meth:`get_cookie` if you expect signed cookies. """
        cookies = SimpleCookie(self.environ.get('HTTP_COOKIE',''))
        cookies = list(cookies.values())[:self.MAX_PARAMS]
        return FormsDict((c.key, c.value) for c in cookies)

    def get_cookie(self, key, default=None, secret=None):
        """ Return the content of a cookie. To read a `Signed Cookie`, the
            `secret` must match the one used to create the cookie (see
            :meth:`BaseResponse.set_cookie`). If anything goes wrong (missing
            cookie or wrong signature), return a default value. """
        value = self.cookies.get(key)
        if secret and value:
            dec = cookie_decode(value, secret) # (key, value) tuple or None
            return dec[1] if dec and dec[0] == key else default
        return value or default

    @DictProperty('environ', 'bottle.request.query', read_only=True)
    def query(self):
        ''' The :attr:`query_string` parsed into a :class:`FormsDict`. These
            values are sometimes called "URL arguments" or "GET parameters", but
            not to be confused with "URL wildcards" as they are provided by the
            :class:`Router`. '''
        pairs = parse_qsl(self.query_string, keep_blank_values=True)
        get = self.environ['bottle.get'] = FormsDict()
        for key, value in pairs[:self.MAX_PARAMS]:
            get[key] = value
        return get

    @DictProperty('environ', 'bottle.request.forms', read_only=True)
    def forms(self):
        """ Form values parsed from an `url-encoded` or `multipart/form-data`
            encoded POST or PUT request body. The result is retuned as a
            :class:`FormsDict`. All keys and values are strings. File uploads
            are stored separately in :attr:`files`. """
        forms = FormsDict()
        for name, item in self.POST.allitems():
            if not hasattr(item, 'filename'):
                forms[name] = item
        return forms

    @DictProperty('environ', 'bottle.request.params', read_only=True)
    def params(self):
        """ A :class:`FormsDict` with the combined values of :attr:`query` and
            :attr:`forms`. File uploads are stored in :attr:`files`. """
        params = FormsDict()
        for key, value in self.query.allitems():
            params[key] = value
        for key, value in self.forms.allitems():
            params[key] = value
        return params

    @DictProperty('environ', 'bottle.request.files', read_only=True)
    def files(self):
        """ File uploads parsed from an `url-encoded` or `multipart/form-data`
            encoded POST or PUT request body. The values are instances of
            :class:`cgi.FieldStorage`. The most important attributes are:

            filename
                The filename, if specified; otherwise None; this is the client
                side filename, *not* the file name on which it is stored (that's
                a temporary file you don't deal with)
            file
                The file(-like) object from which you can read the data.
            value
                The value as a *string*; for file uploads, this transparently
                reads the file every time you request the value. Do not do this
                on big files.
        """
        files = FormsDict()
        for name, item in self.POST.allitems():
            if hasattr(item, 'filename'):
                files[name] = item
        return files

    @DictProperty('environ', 'bottle.request.json', read_only=True)
    def json(self):
        ''' If the ``Content-Type`` header is ``application/json``, this
            property holds the parsed content of the request body. Only requests
            smaller than :attr:`MEMFILE_MAX` are processed to avoid memory
            exhaustion. '''
        if 'application/json' in self.environ.get('CONTENT_TYPE', '') \
        and 0 < self.content_length < self.MEMFILE_MAX:
            return json_loads(self.body.read(self.MEMFILE_MAX))
        return None

    @DictProperty('environ', 'bottle.request.body', read_only=True)
    def _body(self):
        maxread = max(0, self.content_length)
        stream = self.environ['wsgi.input']
        body = BytesIO() if maxread < self.MEMFILE_MAX else TemporaryFile(mode='w+b')
        while maxread > 0:
            part = stream.read(min(maxread, self.MEMFILE_MAX))
            if not part: break
            body.write(part)
            maxread -= len(part)
        self.environ['wsgi.input'] = body
        body.seek(0)
        return body

    @property
    def body(self):
        """ The HTTP request body as a seek-able file-like object. Depending on
            :attr:`MEMFILE_MAX`, this is either a temporary file or a
            :class:`io.BytesIO` instance. Accessing this property for the first
            time reads and replaces the ``wsgi.input`` environ variable.
            Subsequent accesses just do a `seek(0)` on the file object. """
        self._body.seek(0)
        return self._body

    #: An alias for :attr:`query`.
    GET = query

    @DictProperty('environ', 'bottle.request.post', read_only=True)
    def POST(self):
        """ The values of :attr:`forms` and :attr:`files` combined into a single
            :class:`FormsDict`. Values are either strings (form values) or
            instances of :class:`cgi.FieldStorage` (file uploads).
        """
        post = FormsDict()
        safe_env = {'QUERY_STRING':''} # Build a safe environment for cgi
        for key in ('REQUEST_METHOD', 'CONTENT_TYPE', 'CONTENT_LENGTH'):
            if key in self.environ: safe_env[key] = self.environ[key]
        if NCTextIOWrapper:
            fb = NCTextIOWrapper(self.body, encoding='ISO-8859-1', newline='\n')
        else:
            fb = self.body
        data = cgi.FieldStorage(fp=fb, environ=safe_env, keep_blank_values=True)
        for item in (data.list or [])[:self.MAX_PARAMS]:
            post[item.name] = item if item.filename else item.value
        return post

    @property
    def COOKIES(self):
        ''' Alias for :attr:`cookies` (deprecated). '''
        depr('BaseRequest.COOKIES was renamed to BaseRequest.cookies (lowercase).')
        return self.cookies

    @property
    def url(self):
        """ The full request URI including hostname and scheme. If your app
            lives behind a reverse proxy or load balancer and you get confusing
            results, make sure that the ``X-Forwarded-Host`` header is set
            correctly. """
        return self.urlparts.geturl()

    @DictProperty('environ', 'bottle.request.urlparts', read_only=True)
    def urlparts(self):
        ''' The :attr:`url` string as an :class:`urlparse.SplitResult` tuple.
            The tuple contains (scheme, host, path, query_string and fragment),
            but the fragment is always empty because it is not visible to the
            server. '''
        env = self.environ
        http = env.get('wsgi.url_scheme', 'http')
        host = env.get('HTTP_X_FORWARDED_HOST') or env.get('HTTP_HOST')
        if not host:
            # HTTP 1.1 requires a Host-header. This is for HTTP/1.0 clients.
            host = env.get('SERVER_NAME', '127.0.0.1')
            port = env.get('SERVER_PORT')
            if port and port != ('80' if http == 'http' else '443'):
                host += ':' + port
        path = urlquote(self.fullpath)
        return UrlSplitResult(http, host, path, env.get('QUERY_STRING'), '')

    @property
    def fullpath(self):
        """ Request path including :attr:`script_name` (if present). """
        return urljoin(self.script_name, self.path.lstrip('/'))

    @property
    def query_string(self):
        """ The raw :attr:`query` part of the URL (everything in between ``?``
            and ``#``) as a string. """
        return self.environ.get('QUERY_STRING', '')

    @property
    def script_name(self):
        ''' The initial portion of the URL's `path` that was removed by a higher
            level (server or routing middleware) before the application was
            called. This script path is returned with leading and tailing
            slashes. '''
        script_name = self.environ.get('SCRIPT_NAME', '').strip('/')
        return '/' + script_name + '/' if script_name else '/'

    def path_shift(self, shift=1):
        ''' Shift path segments from :attr:`path` to :attr:`script_name` and
            vice versa.

           :param shift: The number of path segments to shift. May be negative
                         to change the shift direction. (default: 1)
        '''
        script = self.environ.get('SCRIPT_NAME','/')
        self['SCRIPT_NAME'], self['PATH_INFO'] = path_shift(script, self.path, shift)

    @property
    def content_length(self):
        ''' The request body length as an integer. The client is responsible to
            set this header. Otherwise, the real length of the body is unknown
            and -1 is returned. In this case, :attr:`body` will be empty. '''
        return int(self.environ.get('CONTENT_LENGTH') or -1)

    @property
    def is_xhr(self):
        ''' True if the request was triggered by a XMLHttpRequest. This only
            works with JavaScript libraries that support the `X-Requested-With`
            header (most of the popular libraries do). '''
        requested_with = self.environ.get('HTTP_X_REQUESTED_WITH','')
        return requested_with.lower() == 'xmlhttprequest'

    @property
    def is_ajax(self):
        ''' Alias for :attr:`is_xhr`. "Ajax" is not the right term. '''
        return self.is_xhr

    @property
    def auth(self):
        """ HTTP authentication data as a (user, password) tuple. This
            implementation currently supports basic (not digest) authentication
            only. If the authentication happened at a higher level (e.g. in the
            front web-server or a middleware), the password field is None, but
            the user field is looked up from the ``REMOTE_USER`` environ
            variable. On any errors, None is returned. """
        basic = parse_auth(self.environ.get('HTTP_AUTHORIZATION',''))
        if basic: return basic
        ruser = self.environ.get('REMOTE_USER')
        if ruser: return (ruser, None)
        return None

    @property
    def remote_route(self):
        """ A list of all IPs that were involved in this request, starting with
            the client IP and followed by zero or more proxies. This does only
            work if all proxies support the ```X-Forwarded-For`` header. Note
            that this information can be forged by malicious clients. """
        proxy = self.environ.get('HTTP_X_FORWARDED_FOR')
        if proxy: return [ip.strip() for ip in proxy.split(',')]
        remote = self.environ.get('REMOTE_ADDR')
        return [remote] if remote else []

    @property
    def remote_addr(self):
        """ The client IP as a string. Note that this information can be forged
            by malicious clients. """
        route = self.remote_route
        return route[0] if route else None

    def copy(self):
        """ Return a new :class:`Request` with a shallow :attr:`environ` copy. """
        return Request(self.environ.copy())

    def get(self, value, default=None): return self.environ.get(value, default)
    def __getitem__(self, key): return self.environ[key]
    def __delitem__(self, key): self[key] = ""; del(self.environ[key])
    def __iter__(self): return iter(self.environ)
    def __len__(self): return len(self.environ)
    def keys(self): return self.environ.keys()
    def __setitem__(self, key, value):
        """ Change an environ value and clear all caches that depend on it. """

        if self.environ.get('bottle.request.readonly'):
            raise KeyError('The environ dictionary is read-only.')

        self.environ[key] = value
        todelete = ()

        if key == 'wsgi.input':
            todelete = ('body', 'forms', 'files', 'params', 'post', 'json')
        elif key == 'QUERY_STRING':
            todelete = ('query', 'params')
        elif key.startswith('HTTP_'):
            todelete = ('headers', 'cookies')

        for key in todelete:
            self.environ.pop('bottle.request.'+key, None)

    def __repr__(self):
        return '<%s: %s %s>' % (self.__class__.__name__, self.method, self.url)

def _hkey(s):
    return s.title().replace('_','-')


class HeaderProperty(object):
    def __init__(self, name, reader=None, writer=str, default=''):
        self.name, self.reader, self.writer, self.default = name, reader, writer, default
        self.__doc__ = 'Current value of the %r header.' % name.title()

    def __get__(self, obj, cls):
        if obj is None: return self
        value = obj.headers.get(self.name)
        return self.reader(value) if (value and self.reader) else (value or self.default)

    def __set__(self, obj, value):
        if self.writer: value = self.writer(value)
        obj.headers[self.name] = value

    def __delete__(self, obj):
        if self.name in obj.headers:
            del obj.headers[self.name]


class BaseResponse(object):
    """ Storage class for a response body as well as headers and cookies.

        This class does support dict-like case-insensitive item-access to
        headers, but is NOT a dict. Most notably, iterating over a response
        yields parts of the body and not the headers.
    """

    default_status = 200
    default_content_type = 'text/html; charset=UTF-8'

    # Header blacklist for specific response codes
    # (rfc2616 section 10.2.3 and 10.3.5)
    bad_headers = {
        204: set(('Content-Type',)),
        304: set(('Allow', 'Content-Encoding', 'Content-Language',
                  'Content-Length', 'Content-Range', 'Content-Type',
                  'Content-Md5', 'Last-Modified'))}

    def __init__(self, body='', status=None, **headers):
        self._status_line = None
        self._status_code = None
        self._cookies = None
        self._headers = {'Content-Type': [self.default_content_type]}
        self.body = body
        self.status = status or self.default_status
        if headers:
            for name, value in headers.items():
                self[name] = value

    def copy(self):
        ''' Returns a copy of self. '''
        copy = Response()
        copy.status = self.status
        copy._headers = dict((k, v[:]) for (k, v) in self._headers.items())
        return copy

    def __iter__(self):
        return iter(self.body)

    def close(self):
        if hasattr(self.body, 'close'):
            self.body.close()

    @property
    def status_line(self):
        ''' The HTTP status line as a string (e.g. ``404 Not Found``).'''
        return self._status_line

    @property
    def status_code(self):
        ''' The HTTP status code as an integer (e.g. 404).'''
        return self._status_code

    def _set_status(self, status):
        if isinstance(status, int):
            code, status = status, _HTTP_STATUS_LINES.get(status)
        elif ' ' in status:
            status = status.strip()
            code   = int(status.split()[0])
        else:
            raise ValueError('String status line without a reason phrase.')
        if not 100 <= code <= 999: raise ValueError('Status code out of range.')
        self._status_code = code
        self._status_line = status or ('%d Unknown' % code)

    def _get_status(self):
        return self._status_line

    status = property(_get_status, _set_status, None,
        ''' A writeable property to change the HTTP response status. It accepts
            either a numeric code (100-999) or a string with a custom reason
            phrase (e.g. "404 Brain not found"). Both :data:`status_line` and
            :data:`status_code` are updated accordingly. The return value is
            always a status string. ''')
    del _get_status, _set_status

    @property
    def headers(self):
        ''' An instance of :class:`HeaderDict`, a case-insensitive dict-like
            view on the response headers. '''
        self.__dict__['headers'] = hdict = HeaderDict()
        hdict.dict = self._headers
        return hdict

    def __contains__(self, name): return _hkey(name) in self._headers
    def __delitem__(self, name):  del self._headers[_hkey(name)]
    def __getitem__(self, name):  return self._headers[_hkey(name)][-1]
    def __setitem__(self, name, value): self._headers[_hkey(name)] = [str(value)]

    def get_header(self, name, default=None):
        ''' Return the value of a previously defined header. If there is no
            header with that name, return a default value. '''
        return self._headers.get(_hkey(name), [default])[-1]

    def set_header(self, name, value, append=False):
        ''' Create a new response header, replacing any previously defined
            headers with the same name. '''
        if append:
            self.add_header(name, value)
        else:
            self._headers[_hkey(name)] = [str(value)]

    def add_header(self, name, value):
        ''' Add an additional response header, not removing duplicates. '''
        self._headers.setdefault(_hkey(name), []).append(str(value))

    def iter_headers(self):
        ''' Yield (header, value) tuples, skipping headers that are not
            allowed with the current response status code. '''
        headers = self._headers.items()
        bad_headers = self.bad_headers.get(self._status_code)
        if bad_headers:
            headers = [h for h in headers if h[0] not in bad_headers]
        for name, values in headers:
            for value in values:
                yield name, value
        if self._cookies:
            for c in self._cookies.values():
                yield 'Set-Cookie', c.OutputString()

    def wsgiheader(self):
        depr('The wsgiheader method is deprecated. See headerlist.') #0.10
        return self.headerlist

    @property
    def headerlist(self):
        ''' WSGI conform list of (header, value) tuples. '''
        return list(self.iter_headers())

    content_type = HeaderProperty('Content-Type')
    content_length = HeaderProperty('Content-Length', reader=int)

    @property
    def charset(self):
        """ Return the charset specified in the content-type header (default: utf8). """
        if 'charset=' in self.content_type:
            return self.content_type.split('charset=')[-1].split(';')[0].strip()
        return 'UTF-8'

    @property
    def COOKIES(self):
        """ A dict-like SimpleCookie instance. This should not be used directly.
            See :meth:`set_cookie`. """
        depr('The COOKIES dict is deprecated. Use `set_cookie()` instead.') # 0.10
        if not self._cookies:
            self._cookies = SimpleCookie()
        return self._cookies

    def set_cookie(self, name, value, secret=None, **options):
        ''' Create a new cookie or replace an old one. If the `secret` parameter is
            set, create a `Signed Cookie` (described below).

            :param name: the name of the cookie.
            :param value: the value of the cookie.
            :param secret: a signature key required for signed cookies.

            Additionally, this method accepts all RFC 2109 attributes that are
            supported by :class:`cookie.Morsel`, including:

            :param max_age: maximum age in seconds. (default: None)
            :param expires: a datetime object or UNIX timestamp. (default: None)
            :param domain: the domain that is allowed to read the cookie.
              (default: current domain)
            :param path: limits the cookie to a given path (default: current path)
            :param secure: limit the cookie to HTTPS connections (default: off).
            :param httponly: prevents client-side javascript to read this cookie
              (default: off, requires Python 2.6 or newer).

            If neither `expires` nor `max_age` is set (default), the cookie will
            expire at the end of the browser session (as soon as the browser
            window is closed).

            Signed cookies may store any pickle-able object and are
            cryptographically signed to prevent manipulation. Keep in mind that
            cookies are limited to 4kb in most browsers.

            Warning: Signed cookies are not encrypted (the client can still see
            the content) and not copy-protected (the client can restore an old
            cookie). The main intention is to make pickling and unpickling
            save, not to store secret information at client side.
        '''
        if not self._cookies:
            self._cookies = SimpleCookie()

        if secret:
            value = touni(cookie_encode((name, value), secret))
        elif not isinstance(value, basestring):
            raise TypeError('Secret key missing for non-string Cookie.')

        if len(value) > 4096: raise ValueError('Cookie value to long.')
        self._cookies[name] = value

        for key, value in options.items():
            if key == 'max_age':
                if isinstance(value, timedelta):
                    value = value.seconds + value.days * 24 * 3600
            if key == 'expires':
                if isinstance(value, (datedate, datetime)):
                    value = value.timetuple()
                elif isinstance(value, (int, float)):
                    value = time.gmtime(value)
                value = time.strftime("%a, %d %b %Y %H:%M:%S GMT", value)
            self._cookies[name][key.replace('_', '-')] = value

    def delete_cookie(self, key, **kwargs):
        ''' Delete a cookie. Be sure to use the same `domain` and `path`
            settings as used to create the cookie. '''
        kwargs['max_age'] = -1
        kwargs['expires'] = 0
        self.set_cookie(key, '', **kwargs)

    def __repr__(self):
        out = ''
        for name, value in self.headerlist:
            out += '%s: %s\n' % (name.title(), value.strip())
        return out

#: Thread-local storage for :class:`LocalRequest` and :class:`LocalResponse`
#: attributes.
_lctx = threading.local()

def local_property(name, doc=None):

    return property(
        lambda self: getattr(_lctx, name),
        lambda self, value: setattr(_lctx, name, value),
        lambda self: delattr(_lctx, name),
        doc or ('Thread-local property stored in :data:`_lctx.%s` ' % name)
    )

class LocalRequest(BaseRequest):
    ''' A thread-local subclass of :class:`BaseRequest` with a different
        set of attribues for each thread. There is usually only one global
        instance of this class (:data:`request`). If accessed during a
        request/response cycle, this instance always refers to the *current*
        request (even on a multithreaded server). '''
    def __init__(self): pass
    bind = BaseRequest.__init__
    environ = local_property('request_environ')


class LocalResponse(BaseResponse):
    ''' A thread-local subclass of :class:`BaseResponse` with a different
        set of attribues for each thread. There is usually only one global
        instance of this class (:data:`response`). Its attributes are used
        to build the HTTP response at the end of the request/response cycle.
    '''
    def __init__(self): pass
    bind = BaseResponse.__init__
    _status_line = local_property('response_status_line')
    _status_code = local_property('response_status_code')
    _cookies     = local_property('response_cookies')
    _headers     = local_property('response_headers')
    body         = local_property('response_body')

Response = LocalResponse # BC 0.9
Request  = LocalRequest  # BC 0.9






###############################################################################
# Plugins ######################################################################
###############################################################################

class PluginError(BottleException): pass

class JSONPlugin(object):
    name = 'json'
    api  = 2

    def __init__(self, json_dumps=json_dumps):
        self.json_dumps = json_dumps

    def apply(self, callback, context):
        dumps = self.json_dumps
        if not dumps: return callback
        def wrapper(*a, **ka):
            rv = callback(*a, **ka)
            if isinstance(rv, dict):
                #Attempt to serialize, raises exception on failure
                json_response = dumps(rv)
                #Set content type only if serialization succesful
                response.content_type = 'application/json'
                return json_response
            return rv
        return wrapper


class HooksPlugin(object):
    name = 'hooks'
    api  = 2

    _names = 'before_request', 'after_request', 'app_reset'

    def __init__(self):
        self.hooks = dict((name, []) for name in self._names)
        self.app = None

    def _empty(self):
        return not (self.hooks['before_request'] or self.hooks['after_request'])

    def setup(self, app):
        self.app = app

    def add(self, name, func):
        ''' Attach a callback to a hook. '''
        was_empty = self._empty()
        self.hooks.setdefault(name, []).append(func)
        if self.app and was_empty and not self._empty(): self.app.reset()

    def remove(self, name, func):
        ''' Remove a callback from a hook. '''
        was_empty = self._empty()
        if name in self.hooks and func in self.hooks[name]:
            self.hooks[name].remove(func)
        if self.app and not was_empty and self._empty(): self.app.reset()

    def trigger(self, name, *a, **ka):
        ''' Trigger a hook and return a list of results. '''
        hooks = self.hooks[name]
        if ka.pop('reversed', False): hooks = hooks[::-1]
        return [hook(*a, **ka) for hook in hooks]

    def apply(self, callback, context):
        if self._empty(): return callback
        def wrapper(*a, **ka):
            self.trigger('before_request')
            rv = callback(*a, **ka)
            self.trigger('after_request', reversed=True)
            return rv
        return wrapper


class TemplatePlugin(object):
    ''' This plugin renders dictionaries returned by route callbacks into
        the specified template. Routes without a `template` parameter are
        ignored.

        Example::
            @app.route(..., template='template_name')
            def callback():
                return dict(key='value')
    '''

    name = 'template'
    api  = 2

    def __init__(self):
        #: Cache for precompiled templates
        self.cache = {}

    def add_path(self, path, root='./'):
        ''' Helper to add a path to the :attr:`path` list. Example::

                app.views.add_path('./views/', __file__)
        '''
        if os.path.isfile(root):
            root = os.path.dirname(root)
        path = os.path.abspath(os.path.join(root, path))
        self.lookup_path.append(path)

    def lookup(self, name):
        if os.path.isfile(name): return name
        for path in self.lookup_path:
            for mask in ['%s', '%s.tpl'] + self.lookup_masks:
                fname = os.path.join(path, mask % name)
                if os.path.isfile(fname):
                    return fname

    def render(self, name, tplvars):
        if name not in self.cache or DEBUG:
            if "\n" in name or "{" in name or "%" in name or '$' in name:
                tpl = self.adapter(source=name, **self.options)
            else:
                filename = self.lookup(name)
                if filename:
                    tpl = self.adapter(filename=filename, **self.options)
                else:
                    depr('Template not found in normal lookup path. Note that'\
                         ' the TEMPLATE_PATH global is deprecated.') #0.11
                    tpl = self.adapter(name=name, **self.options)
            if not tpl:
                raise TemplateError('Template not found.')
            self.cache[name] = tpl
        return self.cache[name].render(self.globals, tplvars)

    def setup(self, app):
        self.app = app
        self.globals = app.config.setdefault('view_globals', {})
        self.options = app.config.setdefault('view_options', {})
        self.adapter = app.config.setdefault('view_adapter', SimpleTemplate)
        self.lookup_path = app.config.setdefault('view_path', [])
        self.lookup_masks = app.config.setdefault('view_masks', [])

    def apply(self, callback, route):
        conf = route.config.template
        if isinstance(conf, (tuple, list)) and len(conf) == 2:
            depr('Passing a tuple as template parameter is deprecated.') #0.11
            name, defaults = conf
        elif isinstance(conf, str):
            name, defaults = conf, {}
        else:
            return callback

        def wrapper(*args, **kwargs):
            result = callback(*args, **kwargs)
            if isinstance(result, (dict, DictMixin)):
                tplvars = defaults.copy()
                tplvars.update(result)
                return self.render(name, tplvars)
            return result

        return wrapper


#: Not a plugin, but part of the plugin API. TODO: Find a better place.
class _ImportRedirect(object):
    def __init__(self, name, impmask):
        ''' Create a virtual package that redirects imports (see PEP 302). '''
        self.name = name
        self.impmask = impmask
        self.module = sys.modules.setdefault(name, imp.new_module(name))
        self.module.__dict__.update({'__file__': __file__, '__path__': [],
                                     '__all__': [], '__loader__': self})
        sys.meta_path.append(self)

    def find_module(self, fullname, path=None):
        if '.' not in fullname: return
        packname, modname = fullname.rsplit('.', 1)
        if packname != self.name: return
        return self

    def load_module(self, fullname):
        if fullname in sys.modules: return sys.modules[fullname]
        packname, modname = fullname.rsplit('.', 1)
        realname = self.impmask % modname
        __import__(realname)
        module = sys.modules[fullname] = sys.modules[realname]
        setattr(self.module, modname, module)
        module.__loader__ = self
        return module






###############################################################################
# Common Utilities #############################################################
###############################################################################


class MultiDict(DictMixin):
    """ This dict stores multiple values per key, but behaves exactly like a
        normal dict in that it returns only the newest value for any given key.
        There are special methods available to access the full list of values.
    """

    def __init__(self, *a, **k):
        self.dict = dict((k, [v]) for (k, v) in dict(*a, **k).items())

    def __len__(self): return len(self.dict)
    def __iter__(self): return iter(self.dict)
    def __contains__(self, key): return key in self.dict
    def __delitem__(self, key): del self.dict[key]
    def __getitem__(self, key): return self.dict[key][-1]
    def __setitem__(self, key, value): self.append(key, value)
    def keys(self): return self.dict.keys()

    if py3k:
        def values(self): return (v[-1] for v in self.dict.values())
        def items(self): return ((k, v[-1]) for k, v in self.dict.items())
        def allitems(self):
            return ((k, v) for k, vl in self.dict.items() for v in vl)
        iterkeys = keys
        itervalues = values
        iteritems = items
        iterallitems = allitems

    else:
        def values(self): return [v[-1] for v in self.dict.values()]
        def items(self): return [(k, v[-1]) for k, v in self.dict.items()]
        def iterkeys(self): return self.dict.iterkeys()
        def itervalues(self): return (v[-1] for v in self.dict.itervalues())
        def iteritems(self):
            return ((k, v[-1]) for k, v in self.dict.iteritems())
        def iterallitems(self):
            return ((k, v) for k, vl in self.dict.iteritems() for v in vl)
        def allitems(self):
            return [(k, v) for k, vl in self.dict.iteritems() for v in vl]

    def get(self, key, default=None, index=-1, type=None):
        ''' Return the most recent value for a key.

            :param default: The default value to be returned if the key is not
                   present or the type conversion fails.
            :param index: An index for the list of available values.
            :param type: If defined, this callable is used to cast the value
                    into a specific type. Exception are suppressed and result in
                    the default value to be returned.
        '''
        try:
            val = self.dict[key][index]
            return type(val) if type else val
        except Exception:
            pass
        return default

    def append(self, key, value):
        ''' Add a new value to the list of values for this key. '''
        self.dict.setdefault(key, []).append(value)

    def replace(self, key, value):
        ''' Replace the list of values with a single value. '''
        self.dict[key] = [value]

    def getall(self, key):
        ''' Return a (possibly empty) list of values for a key. '''
        return self.dict.get(key) or []

    #: Aliases for WTForms to mimic other multi-dict APIs (Django)
    getone = get
    getlist = getall



class FormsDict(MultiDict):
    ''' This :class:`MultiDict` subclass is used to store request form data.
        Additionally to the normal dict-like item access methods (which return
        unmodified data as native strings), this container also supports
        attribute-like access to its values. Attributes are automatically de-
        or recoded to match :attr:`input_encoding` (default: 'utf8'). Missing
        attributes default to an empty string. '''

    #: Encoding used for attribute values.
    input_encoding = 'utf8'
    #: If true (default), unicode strings are first encoded with `latin1`
    #: and then decoded to match :attr:`input_encoding`.
    recode_unicode = True

    def _fix(self, s, encoding=None):
        if isinstance(s, unicode) and self.recode_unicode: # Python 3 WSGI
            s = s.encode('latin1')
        if isinstance(s, bytes): # Python 2 WSGI
            return s.decode(encoding or self.input_encoding)
        return s

    def decode(self, encoding=None):
        ''' Returns a copy with all keys and values de- or recoded to match
            :attr:`input_encoding`. Some libraries (e.g. WTForms) want a
            unicode dictionary. '''
        copy = FormsDict()
        enc = copy.input_encoding = encoding or self.input_encoding
        copy.recode_unicode = False
        for key, value in self.allitems():
            copy.append(self._fix(key, enc), self._fix(value, enc))
        return copy

    def getunicode(self, name, default=None, encoding=None):
        try:
            return self._fix(self[name], encoding)
        except (UnicodeError, KeyError):
            return default

    def __getattr__(self, name, default=unicode()):
        return self.getunicode(name, default=default)


class HeaderDict(MultiDict):
    """ A case-insensitive version of :class:`MultiDict` that defaults to
        replace the old value instead of appending it. """

    def __init__(self, *a, **ka):
        self.dict = {}
        if a or ka: self.update(*a, **ka)

    def __contains__(self, key): return _hkey(key) in self.dict
    def __delitem__(self, key): del self.dict[_hkey(key)]
    def __getitem__(self, key): return self.dict[_hkey(key)][-1]
    def __setitem__(self, key, value): self.dict[_hkey(key)] = [str(value)]
    def append(self, key, value):
        self.dict.setdefault(_hkey(key), []).append(str(value))
    def replace(self, key, value): self.dict[_hkey(key)] = [str(value)]
    def getall(self, key): return self.dict.get(_hkey(key)) or []
    def get(self, key, default=None, index=-1):
        return MultiDict.get(self, _hkey(key), default, index)
    def filter(self, names):
        for name in [_hkey(n) for n in names]:
            if name in self.dict:
                del self.dict[name]


class WSGIHeaderDict(DictMixin):
    ''' This dict-like class wraps a WSGI environ dict and provides convenient
        access to HTTP_* fields. Keys and values are native strings
        (2.x bytes or 3.x unicode) and keys are case-insensitive. If the WSGI
        environment contains non-native string values, these are de- or encoded
        using a lossless 'latin1' character set.

        The API will remain stable even on changes to the relevant PEPs.
        Currently PEP 333, 444 and 3333 are supported. (PEP 444 is the only one
        that uses non-native strings.)
    '''
    #: List of keys that do not have a 'HTTP_' prefix.
    cgikeys = ('CONTENT_TYPE', 'CONTENT_LENGTH')

    def __init__(self, environ):
        self.environ = environ

    def _ekey(self, key):
        ''' Translate header field name to CGI/WSGI environ key. '''
        key = key.replace('-','_').upper()
        if key in self.cgikeys:
            return key
        return 'HTTP_' + key

    def raw(self, key, default=None):
        ''' Return the header value as is (may be bytes or unicode). '''
        return self.environ.get(self._ekey(key), default)

    def __getitem__(self, key):
        return tonat(self.environ[self._ekey(key)], 'latin1')

    def __setitem__(self, key, value):
        raise TypeError("%s is read-only." % self.__class__)

    def __delitem__(self, key):
        raise TypeError("%s is read-only." % self.__class__)

    def __iter__(self):
        for key in self.environ:
            if key[:5] == 'HTTP_':
                yield key[5:].replace('_', '-').title()
            elif key in self.cgikeys:
                yield key.replace('_', '-').title()

    def keys(self): return [x for x in self]
    def __len__(self): return len(self.keys())
    def __contains__(self, key): return self._ekey(key) in self.environ


class ConfigDict(dict):
    ''' A dict-subclass with some extras: You can access keys like attributes.
        Uppercase attributes create new ConfigDicts and act as name-spaces.
        Other missing attributes return None. Calling a ConfigDict updates its
        values and returns itself.

        >>> cfg = ConfigDict()
        >>> cfg.Namespace.value = 5
        >>> cfg.OtherNamespace(a=1, b=2)
        >>> cfg
        {'Namespace': {'value': 5}, 'OtherNamespace': {'a': 1, 'b': 2}}
    '''

    def __getattr__(self, key):
        if key not in self and key[0].isupper():
            self[key] = ConfigDict()
        return self.get(key)

    def __setattr__(self, key, value):
        if hasattr(dict, key):
            raise AttributeError('Read-only attribute.')
        if key in self and self[key] and isinstance(self[key], ConfigDict):
            raise AttributeError('Non-empty namespace attribute.')
        self[key] = value

    def __delattr__(self, key):
        if key in self: del self[key]

    def __call__(self, *a, **ka):
        for key, value in dict(*a, **ka).items(): setattr(self, key, value)
        return self


class AppStack(list):
    """ A stack-like list. Calling it returns the head of the stack. """

    def __call__(self):
        """ Return the current default application. """
        return self[-1]

    def push(self, value=None):
        """ Add a new :class:`Bottle` instance to the stack """
        if not isinstance(value, Bottle):
            value = Bottle()
        self.append(value)
        return value


class WSGIFileWrapper(object):

    def __init__(self, fp, buffer_size=1024*64):
        self.fp, self.buffer_size = fp, buffer_size
        for attr in ('fileno', 'close', 'read', 'readlines', 'tell', 'seek'):
            if hasattr(fp, attr): setattr(self, attr, getattr(fp, attr))

    def __iter__(self):
        buff, read = self.buffer_size, self.read
        while True:
            part = read(buff)
            if not part: return
            yield part


class ResourceManager(object):
    ''' This class manages a list of search paths and helps to find and open
        aplication-bound resources (files).

        :param base: path used to resolve relative search paths. It works as a
                     default for :meth:`add_path`.
        :param opener: callable used to open resources.
        :param cachemode: controls which lookups are cached. One of 'all',
                         'found' or 'none'.
    '''

    def __init__(self, base='./', opener=open, cachemode='all'):

        self.opener = open
        self.base = './'
        self.cachemode = cachemode

        #: A list of search paths. See :meth:`add_path` for details.
        self.path = []
        #: A list of file masks. See :meth:`add_mask` for details.
        self.mask = ['%s']
        #: A cache for resolved paths. `res.cache.clear()`` clears the cache.
        self.cache = {}

    def add_path(self, path, base=None, index=None):
        ''' Add a path to the :attr:`path` list.

            The path is turned into an absolute and normalized form. If it
            looks like a file (not ending in `/`), the filename is stripped
            off. The path is not required to exist.

            Relative paths are joined with `base` or :attr:`self.base`, which
            defaults to the current working directory. This comes in handy if
            you resources live in a sub-folder of your module or package::

                res.add_path('./resources/', __file__)

            The :attr:`path` list is searched in order and new paths are
            added to the end of the list. The *index* parameter can change
            the position (e.g. ``0`` to prepend). Adding a path a second time
            moves it to the new position.
        '''
        base = os.path.abspath(os.path.dirname(base or self.base))
        path = os.path.abspath(os.path.join(base, os.path.dirname(path)))
        path += os.sep
        if path in self.path:
            self.path.remove(path)
        if index is None:
            self.path.append(path)
        else:
            self.path.insert(index, path)
        self.cache.clear()

    def add_mask(self, mask, index=None):
        ''' Add a new format string to the :attr:`mask` list.

            Masks are used to turn resource names into actual filenames. The
            mask string must contain exactly one occurence of ``%s``, which
            is replaced by the supplied resource name on lookup. This can be
            used to auto-append file extentions (e.g. ``%s.ext``).
        '''
        if index is None:
            self.masks.append(mask)
        else:
            self.masks.insert(index, mask)
        self.cache.clear()

    def lookup(self, name):
        ''' Search for a resource and return an absolute file path, or `None`.

            The :attr:`path` list is searched in order. For each path, the
            :attr:`mask` entries are tried in order. The first path that points
            to an existing file is returned. Symlinks are followed. The result
            is cached to speed up future lookups. '''
        if name not in self.cache or DEBUG:
            for path in self.path:
                for mask in self.mask:
                    fpath = os.path.join(path, mask%name)
                    if os.path.isfile(fpath):
                        if self.cachemode in ('all', 'found'):
                            self.cache[name] = fpath
                        return fpath
            if self.cachemode == 'all':
                self.cache[name] = None
        return self.cache[name]

    def open(self, name, *args, **kwargs):
        ''' Find a resource and return an opened file object, or raise IOError.

            Additional parameters are passed to the ``open()`` built-in.
        '''
        fname = self.lookup(name)
        if not fname: raise IOError("Resource %r not found." % name)
        return self.opener(name, *args, **kwargs)






###############################################################################
# Application Helper ###########################################################
###############################################################################


def abort(code=500, text='Unknown Error: Application stopped.'):
    """ Aborts execution and causes a HTTP error. """
    raise HTTPError(code, text)


def redirect(url, code=None):
    """ Aborts execution and causes a 303 or 302 redirect, depending on
        the HTTP protocol version. """
    if code is None:
        code = 303 if request.get('SERVER_PROTOCOL') == "HTTP/1.1" else 302
    location = urljoin(request.url, url)
    raise HTTPResponse("", status=code, header=dict(Location=location))


def _file_iter_range(fp, offset, bytes, maxread=1024*1024):
    ''' Yield chunks from a range in a file. No chunk is bigger than maxread.'''
    fp.seek(offset)
    while bytes > 0:
        part = fp.read(min(bytes, maxread))
        if not part: break
        bytes -= len(part)
        yield part


def static_file(filename, root, mimetype='auto', download=False):
    """ Open a file in a safe way and return :exc:`HTTPResponse` with status
        code 200, 305, 401 or 404. Set Content-Type, Content-Encoding,
        Content-Length and Last-Modified header. Obey If-Modified-Since header
        and HEAD requests.
    """
    root = os.path.abspath(root) + os.sep
    filename = os.path.abspath(os.path.join(root, filename.strip('/\\')))
    header = dict()

    if not filename.startswith(root):
        return HTTPError(403, "Access denied.")
    if not os.path.exists(filename) or not os.path.isfile(filename):
        return HTTPError(404, "File does not exist.")
    if not os.access(filename, os.R_OK):
        return HTTPError(403, "You do not have permission to access this file.")

    if mimetype == 'auto':
        mimetype, encoding = mimetypes.guess_type(filename)
        if mimetype: header['Content-Type'] = mimetype
        if encoding: header['Content-Encoding'] = encoding
    elif mimetype:
        header['Content-Type'] = mimetype

    if download:
        download = os.path.basename(filename if download == True else download)
        header['Content-Disposition'] = 'attachment; filename="%s"' % download

    stats = os.stat(filename)
    header['Content-Length'] = clen = stats.st_size
    lm = time.strftime("%a, %d %b %Y %H:%M:%S GMT", time.gmtime(stats.st_mtime))
    header['Last-Modified'] = lm

    ims = request.environ.get('HTTP_IF_MODIFIED_SINCE')
    if ims:
        ims = parse_date(ims.split(";")[0].strip())
    if ims is not None and ims >= int(stats.st_mtime):
        header['Date'] = time.strftime("%a, %d %b %Y %H:%M:%S GMT", time.gmtime())
        return HTTPResponse(status=304, header=header)

    body = '' if request.method == 'HEAD' else open(filename, 'rb')

    header["Accept-Ranges"] = "bytes"
    ranges = request.environ.get('HTTP_RANGE')
    if 'HTTP_RANGE' in request.environ:
        ranges = list(parse_range_header(request.environ['HTTP_RANGE'], clen))
        if not ranges:
            return HTTPError(416, "Requested Range Not Satisfiable")
        offset, end = ranges[0]
        header["Content-Range"] = "bytes %d-%d/%d" % (offset, end-1, clen)
        header["Content-Length"] = str(end-offset)
        if body: body = _file_iter_range(body, offset, end-offset)
        return HTTPResponse(body, header=header, status=206)
    return HTTPResponse(body, header=header)






###############################################################################
# HTTP Utilities and MISC (TODO) ###############################################
###############################################################################


def debug(mode=True):
    """ Change the debug level.
    There is only one debug level supported at the moment."""
    global DEBUG
    DEBUG = bool(mode)


def parse_date(ims):
    """ Parse rfc1123, rfc850 and asctime timestamps and return UTC epoch. """
    try:
        ts = email.utils.parsedate_tz(ims)
        return time.mktime(ts[:8] + (0,)) - (ts[9] or 0) - time.timezone
    except (TypeError, ValueError, IndexError, OverflowError):
        return None


def parse_auth(header):
    """ Parse rfc2617 HTTP authentication header string (basic) and return (user,pass) tuple or None"""
    try:
        method, data = header.split(None, 1)
        if method.lower() == 'basic':
            user, pwd = touni(base64.b64decode(tob(data))).split(':',1)
            return user, pwd
    except (KeyError, ValueError):
        return None

def parse_range_header(header, maxlen=0):
    ''' Yield (start, end) ranges parsed from a HTTP Range header. Skip
        unsatisfiable ranges. The end index is non-inclusive.'''
    if not header or header[:6] != 'bytes=': return
    ranges = [r.split('-', 1) for r in header[6:].split(',') if '-' in r]
    for start, end in ranges:
        try:
            if not start:  # bytes=-100    -> last 100 bytes
                start, end = max(0, maxlen-int(end)), maxlen
            elif not end:  # bytes=100-    -> all but the first 99 bytes
                start, end = int(start), maxlen
            else:          # bytes=100-200 -> bytes 100-200 (inclusive)
                start, end = int(start), min(int(end)+1, maxlen)
            if 0 <= start < end <= maxlen:
                yield start, end
        except ValueError:
            pass

def _lscmp(a, b):
    ''' Compares two strings in a cryptographically save way:
        Runtime is not affected by length of common prefix. '''
    return not sum(0 if x==y else 1 for x, y in zip(a, b)) and len(a) == len(b)


def cookie_encode(data, key):
    ''' Encode and sign a pickle-able object. Return a (byte) string '''
    msg = base64.b64encode(pickle.dumps(data, -1))
    sig = base64.b64encode(hmac.new(tob(key), msg).digest())
    return tob('!') + sig + tob('?') + msg


def cookie_decode(data, key):
    ''' Verify and decode an encoded string. Return an object or None.'''
    data = tob(data)
    if cookie_is_encoded(data):
        sig, msg = data.split(tob('?'), 1)
        if _lscmp(sig[1:], base64.b64encode(hmac.new(tob(key), msg).digest())):
            return pickle.loads(base64.b64decode(msg))
    return None


def cookie_is_encoded(data):
    ''' Return True if the argument looks like a encoded cookie.'''
    return bool(data.startswith(tob('!')) and tob('?') in data)


def html_escape(string):
    ''' Escape HTML special characters ``&<>`` and quotes ``'"``. '''
    return string.replace('&','&amp;').replace('<','&lt;').replace('>','&gt;')\
                 .replace('"','&quot;').replace("'",'&#039;')


def html_quote(string):
    ''' Escape and quote a string to be used as an HTTP attribute.'''
    return '"%s"' % html_escape(string).replace('\n','%#10;')\
                    .replace('\r','&#13;').replace('\t','&#9;')


def yieldroutes(func):
    """ Return a generator for routes that match the signature (name, args)
    of the func parameter. This may yield more than one route if the function
    takes optional keyword arguments. The output is best described by example::

        a()         -> '/a'
        b(x, y)     -> '/b/:x/:y'
        c(x, y=5)   -> '/c/:x' and '/c/:x/:y'
        d(x=5, y=6) -> '/d' and '/d/:x' and '/d/:x/:y'
    """
    import inspect # Expensive module. Only import if necessary.
    path = '/' + func.__name__.replace('__','/').lstrip('/')
    spec = inspect.getargspec(func)
    argc = len(spec[0]) - len(spec[3] or [])
    path += ('/:%s' * argc) % tuple(spec[0][:argc])
    yield path
    for arg in spec[0][argc:]:
        path += '/:%s' % arg
        yield path


def path_shift(script_name, path_info, shift=1):
    ''' Shift path fragments from PATH_INFO to SCRIPT_NAME and vice versa.

        :return: The modified paths.
        :param script_name: The SCRIPT_NAME path.
        :param script_name: The PATH_INFO path.
        :param shift: The number of path fragments to shift. May be negative to
          change the shift direction. (default: 1)
    '''
    if shift == 0: return script_name, path_info
    pathlist = path_info.strip('/').split('/')
    scriptlist = script_name.strip('/').split('/')
    if pathlist and pathlist[0] == '': pathlist = []
    if scriptlist and scriptlist[0] == '': scriptlist = []
    if shift > 0 and shift <= len(pathlist):
        moved = pathlist[:shift]
        scriptlist = scriptlist + moved
        pathlist = pathlist[shift:]
    elif shift < 0 and shift >= -len(scriptlist):
        moved = scriptlist[shift:]
        pathlist = moved + pathlist
        scriptlist = scriptlist[:shift]
    else:
        empty = 'SCRIPT_NAME' if shift < 0 else 'PATH_INFO'
        raise AssertionError("Cannot shift. Nothing left from %s" % empty)
    new_script_name = '/' + '/'.join(scriptlist)
    new_path_info = '/' + '/'.join(pathlist)
    if path_info.endswith('/') and pathlist: new_path_info += '/'
    return new_script_name, new_path_info


def validate(**vkargs):
    """
    Validates and manipulates keyword arguments by user defined callables.
    Handles ValueError and missing arguments by raising HTTPError(403).
    """
    depr('Use route wildcard filters instead.')
    def decorator(func):
        @functools.wraps(func)
        def wrapper(*args, **kargs):
            for key, value in vkargs.items():
                if key not in kargs:
                    abort(403, 'Missing parameter: %s' % key)
                try:
                    kargs[key] = value(kargs[key])
                except ValueError:
                    abort(403, 'Wrong parameter format for: %s' % key)
            return func(*args, **kargs)
        return wrapper
    return decorator


def auth_basic(check, realm="private", text="Access denied"):
    ''' Callback decorator to require HTTP auth (basic).
        TODO: Add route(check_auth=...) parameter. '''
    def decorator(func):
      def wrapper(*a, **ka):
        user, password = request.auth or (None, None)
        if user is None or not check(user, password):
          response.headers['WWW-Authenticate'] = 'Basic realm="%s"' % realm
          return HTTPError(401, text)
        return func(*a, **ka)
      return wrapper
    return decorator


# Shortcuts for common Bottle methods.
# They all refer to the current default application.

def make_default_app_wrapper(name):
    ''' Return a callable that relays calls to the current default app. '''
    @functools.wraps(getattr(Bottle, name))
    def wrapper(*a, **ka):
        return getattr(app(), name)(*a, **ka)
    return wrapper

route     = make_default_app_wrapper('route')
get       = make_default_app_wrapper('get')
post      = make_default_app_wrapper('post')
put       = make_default_app_wrapper('put')
delete    = make_default_app_wrapper('delete')
error     = make_default_app_wrapper('error')
mount     = make_default_app_wrapper('mount')
hook      = make_default_app_wrapper('hook')
install   = make_default_app_wrapper('install')
uninstall = make_default_app_wrapper('uninstall')
url       = make_default_app_wrapper('get_url')







###############################################################################
# Server Adapter ###############################################################
###############################################################################


class ServerAdapter(object):
    quiet = False
    def __init__(self, host='127.0.0.1', port=8080, **config):
        self.options = config
        self.host = host
        self.port = int(port)

    def run(self, handler): # pragma: no cover
        pass

    def __repr__(self):
        args = ', '.join(['%s=%s'%(k,repr(v)) for k, v in self.options.items()])
        return "%s(%s)" % (self.__class__.__name__, args)


class CGIServer(ServerAdapter):
    quiet = True
    def run(self, handler): # pragma: no cover
        from wsgiref.handlers import CGIHandler
        def fixed_environ(environ, start_response):
            environ.setdefault('PATH_INFO', '')
            return handler(environ, start_response)
        CGIHandler().run(fixed_environ)


class FlupFCGIServer(ServerAdapter):
    def run(self, handler): # pragma: no cover
        import flup.server.fcgi
        self.options.setdefault('bindAddress', (self.host, self.port))
        flup.server.fcgi.WSGIServer(handler, **self.options).run()


class WSGIRefServer(ServerAdapter):
    def run(self, handler): # pragma: no cover
        from wsgiref.simple_server import make_server, WSGIRequestHandler
        if self.quiet:
            class QuietHandler(WSGIRequestHandler):
                def log_request(*args, **kw): pass
            self.options['handler_class'] = QuietHandler
        srv = make_server(self.host, self.port, handler, **self.options)
        srv.serve_forever()


class CherryPyServer(ServerAdapter):
    def run(self, handler): # pragma: no cover
        from cherrypy import wsgiserver
        server = wsgiserver.CherryPyWSGIServer((self.host, self.port), handler)
        try:
            server.start()
        finally:
            server.stop()


class WaitressServer(ServerAdapter):
    def run(self, handler):
        from waitress import serve
        serve(handler, host=self.host, port=self.port)


class PasteServer(ServerAdapter):
    def run(self, handler): # pragma: no cover
        from paste import httpserver
        if not self.quiet:
            from paste.translogger import TransLogger
            handler = TransLogger(handler)
        httpserver.serve(handler, host=self.host, port=str(self.port),
                         **self.options)


class MeinheldServer(ServerAdapter):
    def run(self, handler):
        from meinheld import server
        server.listen((self.host, self.port))
        server.run(handler)


class FapwsServer(ServerAdapter):
    """ Extremely fast webserver using libev. See http://www.fapws.org/ """
    def run(self, handler): # pragma: no cover
        import fapws._evwsgi as evwsgi
        from fapws import base, config
        port = self.port
        if float(config.SERVER_IDENT[-2:]) > 0.4:
            # fapws3 silently changed its API in 0.5
            port = str(port)
        evwsgi.start(self.host, port)
        # fapws3 never releases the GIL. Complain upstream. I tried. No luck.
        if 'BOTTLE_CHILD' in os.environ and not self.quiet:
            _stderr("WARNING: Auto-reloading does not work with Fapws3.\n")
            _stderr("         (Fapws3 breaks python thread support)\n")
        evwsgi.set_base_module(base)
        def app(environ, start_response):
            environ['wsgi.multiprocess'] = False
            return handler(environ, start_response)
        evwsgi.wsgi_cb(('', app))
        evwsgi.run()


class TornadoServer(ServerAdapter):
    """ The super hyped asynchronous server by facebook. Untested. """
    def run(self, handler): # pragma: no cover
        import tornado.wsgi, tornado.httpserver, tornado.ioloop
        container = tornado.wsgi.WSGIContainer(handler)
        server = tornado.httpserver.HTTPServer(container)
        server.listen(port=self.port)
        tornado.ioloop.IOLoop.instance().start()


class AppEngineServer(ServerAdapter):
    """ Adapter for Google App Engine. """
    quiet = True
    def run(self, handler):
        from google.appengine.ext.webapp import util
        # A main() function in the handler script enables 'App Caching'.
        # Lets makes sure it is there. This _really_ improves performance.
        module = sys.modules.get('__main__')
        if module and not hasattr(module, 'main'):
            module.main = lambda: util.run_wsgi_app(handler)
        util.run_wsgi_app(handler)


class TwistedServer(ServerAdapter):
    """ Untested. """
    def run(self, handler):
        from twisted.web import server, wsgi
        from twisted.python.threadpool import ThreadPool
        from twisted.internet import reactor
        thread_pool = ThreadPool()
        thread_pool.start()
        reactor.addSystemEventTrigger('after', 'shutdown', thread_pool.stop)
        factory = server.Site(wsgi.WSGIResource(reactor, thread_pool, handler))
        reactor.listenTCP(self.port, factory, interface=self.host)
        reactor.run()


class DieselServer(ServerAdapter):
    """ Untested. """
    def run(self, handler):
        from diesel.protocols.wsgi import WSGIApplication
        app = WSGIApplication(handler, port=self.port)
        app.run()


class GeventServer(ServerAdapter):
    """ Untested. Options:

        * `monkey` (default: True) fixes the stdlib to use greenthreads.
        * `fast` (default: False) uses libevent's http server, but has some
          issues: No streaming, no pipelining, no SSL.
    """
    def run(self, handler):
        from gevent import wsgi as wsgi_fast, pywsgi, monkey, local
        if self.options.get('monkey', True):
            if not threading.local is local.local: monkey.patch_all()
        wsgi = wsgi_fast if self.options.get('fast') else pywsgi
        wsgi.WSGIServer((self.host, self.port), handler).serve_forever()


class GunicornServer(ServerAdapter):
    """ Untested. See http://gunicorn.org/configure.html for options. """
    def run(self, handler):
        from gunicorn.app.base import Application

        config = {'bind': "%s:%d" % (self.host, int(self.port))}
        config.update(self.options)

        class GunicornApplication(Application):
            def init(self, parser, opts, args):
                return config

            def load(self):
                return handler

        GunicornApplication().run()


class EventletServer(ServerAdapter):
    """ Untested """
    def run(self, handler):
        from eventlet import wsgi, listen
        try:
            wsgi.server(listen((self.host, self.port)), handler,
                        log_output=(not self.quiet))
        except TypeError:
            # Fallback, if we have old version of eventlet
            wsgi.server(listen((self.host, self.port)), handler)


class RocketServer(ServerAdapter):
    """ Untested. """
    def run(self, handler):
        from rocket import Rocket
        server = Rocket((self.host, self.port), 'wsgi', { 'wsgi_app' : handler })
        server.start()


class BjoernServer(ServerAdapter):
    """ Fast server written in C: https://github.com/jonashaag/bjoern """
    def run(self, handler):
        from bjoern import run
        run(handler, self.host, self.port)


class AutoServer(ServerAdapter):
    """ Untested. """
    adapters = [WaitressServer, PasteServer, TwistedServer, CherryPyServer, WSGIRefServer]
    def run(self, handler):
        for sa in self.adapters:
            try:
                return sa(self.host, self.port, **self.options).run(handler)
            except ImportError:
                pass

server_names = {
    'cgi': CGIServer,
    'flup': FlupFCGIServer,
    'wsgiref': WSGIRefServer,
    'waitress': WaitressServer,
    'cherrypy': CherryPyServer,
    'paste': PasteServer,
    'fapws3': FapwsServer,
    'tornado': TornadoServer,
    'gae': AppEngineServer,
    'twisted': TwistedServer,
    'diesel': DieselServer,
    'meinheld': MeinheldServer,
    'gunicorn': GunicornServer,
    'eventlet': EventletServer,
    'gevent': GeventServer,
    'rocket': RocketServer,
    'bjoern' : BjoernServer,
    'auto': AutoServer,
}






###############################################################################
# Application Control ##########################################################
###############################################################################


def load(target, **namespace):
    """ Import a module or fetch an object from a module.

        * ``package.module`` returns `module` as a module object.
        * ``pack.mod:name`` returns the module variable `name` from `pack.mod`.
        * ``pack.mod:func()`` calls `pack.mod.func()` and returns the result.

        The last form accepts not only function calls, but any type of
        expression. Keyword arguments passed to this function are available as
        local variables. Example: ``import_string('re:compile(x)', x='[a-z]')``
    """
    module, target = target.split(":", 1) if ':' in target else (target, None)
    if module not in sys.modules: __import__(module)
    if not target: return sys.modules[module]
    if target.isalnum(): return getattr(sys.modules[module], target)
    package_name = module.split('.')[0]
    namespace[package_name] = sys.modules[package_name]
    return eval('%s.%s' % (module, target), namespace)


def load_app(target):
    """ Load a bottle application from a module and make sure that the import
        does not affect the current default application, but returns a separate
        application object. See :func:`load` for the target parameter. """
    global NORUN; NORUN, nr_old = True, NORUN
    try:
        tmp = default_app.push() # Create a new "default application"
        rv = load(target) # Import the target module
        return rv if callable(rv) else tmp
    finally:
        default_app.remove(tmp) # Remove the temporary added default application
        NORUN = nr_old

_debug = debug
def run(app=None, server='wsgiref', host='127.0.0.1', port=8080,
        interval=1, reloader=False, quiet=False, plugins=None,
        debug=False, **kargs):
    """ Start a server instance. This method blocks until the server terminates.

        :param app: WSGI application or target string supported by
               :func:`load_app`. (default: :func:`default_app`)
        :param server: Server adapter to use. See :data:`server_names` keys
               for valid names or pass a :class:`ServerAdapter` subclass.
               (default: `wsgiref`)
        :param host: Server address to bind to. Pass ``0.0.0.0`` to listens on
               all interfaces including the external one. (default: 127.0.0.1)
        :param port: Server port to bind to. Values below 1024 require root
               privileges. (default: 8080)
        :param reloader: Start auto-reloading server? (default: False)
        :param interval: Auto-reloader interval in seconds (default: 1)
        :param quiet: Suppress output to stdout and stderr? (default: False)
        :param options: Options passed to the server adapter.
     """
    if NORUN: return
    if reloader and not os.environ.get('BOTTLE_CHILD'):
        try:
            lockfile = None
            fd, lockfile = tempfile.mkstemp(prefix='bottle.', suffix='.lock')
            os.close(fd) # We only need this file to exist. We never write to it
            while os.path.exists(lockfile):
                args = [sys.executable] + sys.argv
                environ = os.environ.copy()
                environ['BOTTLE_CHILD'] = 'true'
                environ['BOTTLE_LOCKFILE'] = lockfile
                p = subprocess.Popen(args, env=environ)
                while p.poll() is None: # Busy wait...
                    os.utime(lockfile, None) # I am alive!
                    time.sleep(interval)
                if p.poll() != 3:
                    if os.path.exists(lockfile): os.unlink(lockfile)
                    sys.exit(p.poll())
        except KeyboardInterrupt:
            pass
        finally:
            if os.path.exists(lockfile):
                os.unlink(lockfile)
        return

    try:
        _debug(debug)
        app = app or default_app()
        if isinstance(app, basestring):
            app = load_app(app)
        if not callable(app):
            raise ValueError("Application is not callable: %r" % app)

        for plugin in plugins or []:
            app.install(plugin)

        if server in server_names:
            server = server_names.get(server)
        if isinstance(server, basestring):
            server = load(server)
        if isinstance(server, type):
            server = server(host=host, port=port, **kargs)
        if not isinstance(server, ServerAdapter):
            raise ValueError("Unknown or unsupported server: %r" % server)

        server.quiet = server.quiet or quiet
        if not server.quiet:
            _stderr("Bottle v%s server starting up (using %s)...\n" % (__version__, repr(server)))
            _stderr("Listening on http://%s:%d/\n" % (server.host, server.port))
            _stderr("Hit Ctrl-C to quit.\n\n")

        if reloader:
            lockfile = os.environ.get('BOTTLE_LOCKFILE')
            bgcheck = FileCheckerThread(lockfile, interval)
            with bgcheck:
                server.run(app)
            if bgcheck.status == 'reload':
                sys.exit(3)
        else:
            server.run(app)
    except KeyboardInterrupt:
        pass
    except (SystemExit, MemoryError):
        raise
    except:
        if not reloader: raise
        if not getattr(server, 'quiet', quiet):
            print_exc()
        time.sleep(interval)
        sys.exit(3)



class FileCheckerThread(threading.Thread):
    ''' Interrupt main-thread as soon as a changed module file is detected,
        the lockfile gets deleted or gets to old. '''

    def __init__(self, lockfile, interval):
        threading.Thread.__init__(self)
        self.lockfile, self.interval = lockfile, interval
        #: Is one of 'reload', 'error' or 'exit'
        self.status = None

    def run(self):
        exists = os.path.exists
        mtime = lambda path: os.stat(path).st_mtime
        files = dict()

        for module in list(sys.modules.values()):
            path = getattr(module, '__file__', '')
            if path[-4:] in ('.pyo', '.pyc'): path = path[:-1]
            if path and exists(path): files[path] = mtime(path)

        while not self.status:
            if not exists(self.lockfile)\
            or mtime(self.lockfile) < time.time() - self.interval - 5:
                self.status = 'error'
                thread.interrupt_main()
            for path, lmtime in list(files.items()):
                if not exists(path) or mtime(path) > lmtime:
                    self.status = 'reload'
                    thread.interrupt_main()
                    break
            time.sleep(self.interval)

    def __enter__(self):
        self.start()

    def __exit__(self, exc_type, exc_val, exc_tb):
        if not self.status: self.status = 'exit' # silent exit
        self.join()
        return exc_type is not None and issubclass(exc_type, KeyboardInterrupt)





###############################################################################
# Template Adapters ############################################################
###############################################################################


class TemplateError(HTTPError):
    def __init__(self, message):
        HTTPError.__init__(self, 500, message)


class BaseTemplate(object):
    """ Base class and minimal API for template adapters """
    extensions = ['tpl','html','thtml','stpl']
    settings = {} #used in prepare()
    defaults = {} #used in render()

    def __init__(self, source=None, name=None, lookup=[], encoding='utf8', **settings):
        """ Create a new template.
        If the source parameter (str or buffer) is missing, the name argument
        is used to guess a template filename. Subclasses can assume that
        self.source and/or self.filename are set. Both are strings.
        The lookup, encoding and settings parameters are stored as instance
        variables.
        The lookup parameter stores a list containing directory paths.
        The encoding parameter should be used to decode byte strings or files.
        The settings parameter contains a dict for engine-specific settings.
        """
        self.name = name
        self.source = source.read() if hasattr(source, 'read') else source
        self.filename = source.filename if hasattr(source, 'filename') else None
        self.lookup = [os.path.abspath(x) for x in lookup]
        self.encoding = encoding
        self.settings = self.settings.copy() # Copy from class variable
        self.settings.update(settings) # Apply
        if not self.source and self.name:
            self.filename = self.search(self.name, self.lookup)
            if not self.filename:
                raise TemplateError('Template %s not found.' % repr(name))
        if not self.source and not self.filename:
            raise TemplateError('No template specified.')
        self.prepare(**self.settings)

    @classmethod
    def search(cls, name, lookup=[]):
        """ Search name in all directories specified in lookup.
        First without, then with common extensions. Return first hit. """
        if os.path.isfile(name): return name
        for spath in lookup:
            fname = os.path.join(spath, name)
            if os.path.isfile(fname):
                return fname
            for ext in cls.extensions:
                if os.path.isfile('%s.%s' % (fname, ext)):
                    return '%s.%s' % (fname, ext)

    @classmethod
    def global_config(cls, key, *args):
        ''' This reads or sets the global settings stored in class.settings. '''
        if args:
            cls.settings = cls.settings.copy() # Make settings local to class
            cls.settings[key] = args[0]
        else:
            return cls.settings[key]

    def prepare(self, **options):
        """ Run preparations (parsing, caching, ...).
        It should be possible to call this again to refresh a template or to
        update settings.
        """
        raise NotImplementedError

    def render(self, *args, **kwargs):
        """ Render the template with the specified local variables and return
        a single byte or unicode string. If it is a byte string, the encoding
        must match self.encoding. This method must be thread-safe!
        Local variables may be provided in dictionaries (*args)
        or directly, as keywords (**kwargs).
        """
        raise NotImplementedError


class MakoTemplate(BaseTemplate):
    def prepare(self, **options):
        from mako.template import Template
        from mako.lookup import TemplateLookup
        options.update({'input_encoding':self.encoding})
        options.setdefault('format_exceptions', bool(DEBUG))
        lookup = TemplateLookup(directories=self.lookup, **options)
        if self.source:
            self.tpl = Template(self.source, lookup=lookup, **options)
        else:
            self.tpl = Template(uri=self.name, filename=self.filename, lookup=lookup, **options)

    def render(self, *args, **kwargs):
        for dictarg in args: kwargs.update(dictarg)
        _defaults = self.defaults.copy()
        _defaults.update(kwargs)
        return self.tpl.render(**_defaults)


class CheetahTemplate(BaseTemplate):
    def prepare(self, **options):
        from Cheetah.Template import Template
        self.context = threading.local()
        self.context.vars = {}
        options['searchList'] = [self.context.vars]
        if self.source:
            self.tpl = Template(source=self.source, **options)
        else:
            self.tpl = Template(file=self.filename, **options)

    def render(self, *args, **kwargs):
        for dictarg in args: kwargs.update(dictarg)
        self.context.vars.update(self.defaults)
        self.context.vars.update(kwargs)
        out = str(self.tpl)
        self.context.vars.clear()
        return out


class Jinja2Template(BaseTemplate):
    def prepare(self, filters=None, tests=None, **kwargs):
        from jinja2 import Environment, FunctionLoader
        if 'prefix' in kwargs: # TODO: to be removed after a while
            raise RuntimeError('The keyword argument `prefix` has been removed. '
                'Use the full jinja2 environment name line_statement_prefix instead.')
        self.env = Environment(loader=FunctionLoader(self.loader), **kwargs)
        if filters: self.env.filters.update(filters)
        if tests: self.env.tests.update(tests)
        if self.source:
            self.tpl = self.env.from_string(self.source)
        else:
            self.tpl = self.env.get_template(self.filename)

    def render(self, *args, **kwargs):
        for dictarg in args: kwargs.update(dictarg)
        _defaults = self.defaults.copy()
        _defaults.update(kwargs)
        return self.tpl.render(**_defaults)

    def loader(self, name):
        fname = self.search(name, self.lookup)
        if not fname: return
        with open(fname, "rb") as f:
            return f.read().decode(self.encoding)


class SimpleTALTemplate(BaseTemplate):
    ''' Deprecated, do not use. '''
    def prepare(self, **options):
        depr('The SimpleTAL template handler is deprecated'\
             ' and will be removed in 0.12')
        from simpletal import simpleTAL
        if self.source:
            self.tpl = simpleTAL.compileHTMLTemplate(self.source)
        else:
            with open(self.filename, 'rb') as fp:
                self.tpl = simpleTAL.compileHTMLTemplate(tonat(fp.read()))

    def render(self, *args, **kwargs):
        from simpletal import simpleTALES
        for dictarg in args: kwargs.update(dictarg)
        context = simpleTALES.Context()
        for k,v in self.defaults.items():
            context.addGlobal(k, v)
        for k,v in kwargs.items():
            context.addGlobal(k, v)
        output = StringIO()
        self.tpl.expand(context, output)
        return output.getvalue()


class SimpleTemplate(BaseTemplate):
    blocks = ('if', 'elif', 'else', 'try', 'except', 'finally', 'for', 'while',
              'with', 'def', 'class')
    dedent_blocks = ('elif', 'else', 'except', 'finally')

    @lazy_attribute
    def re_pytokens(cls):
        ''' This matches comments and all kinds of quoted strings but does
            NOT match comments (#...) within quoted strings. (trust me) '''
        return re.compile(r'''
            (''(?!')|""(?!")|'{6}|"{6}    # Empty strings (all 4 types)
             |'(?:[^\\']|\\.)+?'          # Single quotes (')
             |"(?:[^\\"]|\\.)+?"          # Double quotes (")
             |'{3}(?:[^\\]|\\.|\n)+?'{3}  # Triple-quoted strings (')
             |"{3}(?:[^\\]|\\.|\n)+?"{3}  # Triple-quoted strings (")
             |\#.*                        # Comments
            )''', re.VERBOSE)

    def prepare(self, escape_func=html_escape, noescape=False, **kwargs):
        self.cache = {}
        enc = self.encoding
        self._str = lambda x: touni(x, enc)
        self._escape = lambda x: escape_func(touni(x, enc))
        if noescape:
            self._str, self._escape = self._escape, self._str

    @classmethod
    def split_comment(cls, code):
        """ Removes comments (#...) from python code. """
        if '#' not in code: return code
        #: Remove comments only (leave quoted strings as they are)
        subf = lambda m: '' if m.group(0)[0]=='#' else m.group(0)
        return re.sub(cls.re_pytokens, subf, code)

    @cached_property
    def co(self):
        return compile(self.code, self.filename or '<string>', 'exec')

    @cached_property
    def code(self):
        stack = [] # Current Code indentation
        lineno = 0 # Current line of code
        ptrbuffer = [] # Buffer for printable strings and token tuple instances
        codebuffer = [] # Buffer for generated python code
        multiline = dedent = oneline = False
        template = self.source or open(self.filename, 'rb').read()

        def yield_tokens(line):
            for i, part in enumerate(re.split(r'\{\{(.*?)\}\}', line)):
                if i % 2:
                    if part.startswith('!'): yield 'RAW', part[1:]
                    else: yield 'CMD', part
                else: yield 'TXT', part

        def flush(): # Flush the ptrbuffer
            if not ptrbuffer: return
            cline = ''
            for line in ptrbuffer:
                for token, value in line:
                    if token == 'TXT': cline += repr(value)
                    elif token == 'RAW': cline += '_str(%s)' % value
                    elif token == 'CMD': cline += '_escape(%s)' % value
                    cline +=  ', '
                cline = cline[:-2] + '\\\n'
            cline = cline[:-2]
            if cline[:-1].endswith('\\\\\\\\\\n'):
                cline = cline[:-7] + cline[-1] # 'nobr\\\\\n' --> 'nobr'
            cline = '_printlist([' + cline + '])'
            del ptrbuffer[:] # Do this before calling code() again
            code(cline)

        def code(stmt):
            for line in stmt.splitlines():
                codebuffer.append('  ' * len(stack) + line.strip())

        for line in template.splitlines(True):
            lineno += 1
            line = touni(line, self.encoding)
            sline = line.lstrip()
            if lineno <= 2:
                m = re.match(r"%\s*#.*coding[:=]\s*([-\w.]+)", sline)
                if m: self.encoding = m.group(1)
                if m: line = line.replace('coding','coding (removed)')
            if sline and sline[0] == '%' and sline[:2] != '%%':
                line = line.split('%',1)[1].lstrip() # Full line following the %
                cline = self.split_comment(line).strip()
                cmd = re.split(r'[^a-zA-Z0-9_]', cline)[0]
                flush() # You are actually reading this? Good luck, it's a mess :)
                if cmd in self.blocks or multiline:
                    cmd = multiline or cmd
                    dedent = cmd in self.dedent_blocks # "else:"
                    if dedent and not oneline and not multiline:
                        cmd = stack.pop()
                    code(line)
                    oneline = not cline.endswith(':') # "if 1: pass"
                    multiline = cmd if cline.endswith('\\') else False
                    if not oneline and not multiline:
                        stack.append(cmd)
                elif cmd == 'end' and stack:
                    code('#end(%s) %s' % (stack.pop(), line.strip()[3:]))
                elif cmd == 'include':
                    p = cline.split(None, 2)[1:]
                    if len(p) == 2:
                        code("_=_include(%s, _stdout, %s)" % (repr(p[0]), p[1]))
                    elif p:
                        code("_=_include(%s, _stdout)" % repr(p[0]))
                    else: # Empty %include -> reverse of %rebase
                        code("_printlist(_base)")
                elif cmd == 'rebase':
                    p = cline.split(None, 2)[1:]
                    if len(p) == 2:
                        code("globals()['_rebase']=(%s, dict(%s))" % (repr(p[0]), p[1]))
                    elif p:
                        code("globals()['_rebase']=(%s, {})" % repr(p[0]))
                else:
                    code(line)
            else: # Line starting with text (not '%') or '%%' (escaped)
                if line.strip().startswith('%%'):
                    line = line.replace('%%', '%', 1)
                ptrbuffer.append(yield_tokens(line))
        flush()
        return '\n'.join(codebuffer) + '\n'

    def subtemplate(self, _name, _stdout, *args, **kwargs):
        for dictarg in args: kwargs.update(dictarg)
        if _name not in self.cache:
            self.cache[_name] = self.__class__(name=_name, lookup=self.lookup)
        return self.cache[_name].execute(_stdout, kwargs)

    def execute(self, _stdout, *args, **kwargs):
        for dictarg in args: kwargs.update(dictarg)
        env = self.defaults.copy()
        env.update({'_stdout': _stdout, '_printlist': _stdout.extend,
               '_include': self.subtemplate, '_str': self._str,
               '_escape': self._escape, 'get': env.get,
               'setdefault': env.setdefault, 'defined': env.__contains__})
        env.update(kwargs)
        eval(self.co, env)
        if '_rebase' in env:
            subtpl, rargs = env['_rebase']
            rargs['_base'] = _stdout[:] #copy stdout
            del _stdout[:] # clear stdout
            return self.subtemplate(subtpl,_stdout,rargs)
        return env

    def render(self, *args, **kwargs):
        """ Render the template using keyword arguments as local variables. """
        for dictarg in args: kwargs.update(dictarg)
        stdout = []
        self.execute(stdout, kwargs)
        return ''.join(stdout)


def template(*args, **kwargs):
    '''
    Get a rendered template as a string iterator.
    You can use a name, a filename or a template string as first parameter.
    Template rendering arguments can be passed as dictionaries
    or directly (as keyword arguments).
    '''
    tpl = args[0] if args else None
    template_adapter = kwargs.pop('template_adapter', SimpleTemplate)
    if tpl not in TEMPLATES or DEBUG:
        settings = kwargs.pop('template_settings', {})
        lookup = kwargs.pop('template_lookup', TEMPLATE_PATH)
        if isinstance(tpl, template_adapter):
            TEMPLATES[tpl] = tpl
            if settings: TEMPLATES[tpl].prepare(**settings)
        elif "\n" in tpl or "{" in tpl or "%" in tpl or '$' in tpl:
            TEMPLATES[tpl] = template_adapter(source=tpl, lookup=lookup, **settings)
        else:
            TEMPLATES[tpl] = template_adapter(name=tpl, lookup=lookup, **settings)
    if not TEMPLATES[tpl]:
        abort(500, 'Template (%s) not found' % tpl)
    for dictarg in args[1:]: kwargs.update(dictarg)
    return TEMPLATES[tpl].render(kwargs)

mako_template = functools.partial(template, template_adapter=MakoTemplate)
cheetah_template = functools.partial(template, template_adapter=CheetahTemplate)
jinja2_template = functools.partial(template, template_adapter=Jinja2Template)
simpletal_template = functools.partial(template, template_adapter=SimpleTALTemplate)


def view(tpl_name, **defaults):
    ''' Decorator: renders a template for a handler.
        The handler can control its behavior like that:

          - return a dict of template vars to fill out the template
          - return something other than a dict and the view decorator will not
            process the template, but return the handler result as is.
            This includes returning a HTTPResponse(dict) to get,
            for instance, JSON with autojson or other castfilters.
    '''
    def decorator(func):
        @functools.wraps(func)
        def wrapper(*args, **kwargs):
            result = func(*args, **kwargs)
            if isinstance(result, (dict, DictMixin)):
                tplvars = defaults.copy()
                tplvars.update(result)
                return template(tpl_name, **tplvars)
            return result
        return wrapper
    return decorator

mako_view = functools.partial(view, template_adapter=MakoTemplate)
cheetah_view = functools.partial(view, template_adapter=CheetahTemplate)
jinja2_view = functools.partial(view, template_adapter=Jinja2Template)
simpletal_view = functools.partial(view, template_adapter=SimpleTALTemplate)






###############################################################################
# Constants and Globals ########################################################
###############################################################################


TEMPLATE_PATH = ['./', './views/']
TEMPLATES = {}
DEBUG = False
NORUN = False # If set, run() does nothing. Used by load_app()

#: A dict to map HTTP status codes (e.g. 404) to phrases (e.g. 'Not Found')
HTTP_CODES = httplib.responses
HTTP_CODES[418] = "I'm a teapot" # RFC 2324
HTTP_CODES[428] = "Precondition Required"
HTTP_CODES[429] = "Too Many Requests"
HTTP_CODES[431] = "Request Header Fields Too Large"
HTTP_CODES[511] = "Network Authentication Required"
_HTTP_STATUS_LINES = dict((k, '%d %s'%(k,v)) for (k,v) in HTTP_CODES.items())

#: The default template used for error pages. Override with @error()
ERROR_PAGE_TEMPLATE = """
%try:
    %from bottle import DEBUG, HTTP_CODES, request, touni
    %status_name = HTTP_CODES.get(e.status, 'Unknown').title()
    <!DOCTYPE HTML PUBLIC "-//IETF//DTD HTML 2.0//EN">
    <html>
        <head>
            <title>Error {{e.status}}: {{status_name}}</title>
            <style type="text/css">
              html {background-color: #eee; font-family: sans;}
              body {background-color: #fff; border: 1px solid #ddd;
                    padding: 15px; margin: 15px;}
              pre {background-color: #eee; border: 1px solid #ddd; padding: 5px;}
            </style>
        </head>
        <body>
            <h1>Error {{e.status}}: {{status_name}}</h1>
            <p>Sorry, the requested URL <tt>{{repr(request.url)}}</tt>
               caused an error:</p>
            <pre>{{e.output}}</pre>
            %if DEBUG and e.exception:
              <h2>Exception:</h2>
              <pre>{{repr(e.exception)}}</pre>
            %end
            %if DEBUG and e.traceback:
              <h2>Traceback:</h2>
              <pre>{{e.traceback}}</pre>
            %end
        </body>
    </html>
%except ImportError:
    <b>ImportError:</b> Could not generate the error page. Please add bottle to
    the import path.
%end
"""

#: A thread-safe instance of :class:`LocalRequest`. If accessed from within a
#: request callback, this instance always refers to the *current* request
#: (even on a multithreaded server).
request = LocalRequest()

#: A thread-safe instance of :class:`LocalResponse`. It is used to change the
#: HTTP response for the *current* request.
response = LocalResponse()

#: A thread-safe namespace. Not used by Bottle.
local = threading.local()

# Initialize app stack (create first empty Bottle app)
# BC: 0.6.4 and needed for run()
app = default_app = AppStack()
app.push()

#: A virtual package that redirects import statements.
#: Example: ``import bottle.ext.sqlite`` actually imports `bottle_sqlite`.
ext = _ImportRedirect(__name__+'.ext', 'bottle_%s').module

if __name__ == '__main__':
    opt, args, parser = _cmd_options, _cmd_args, _cmd_parser
    if opt.version:
        _stdout('Bottle %s\n'%__version__)
        sys.exit(0)
    if not args:
        parser.print_help()
        _stderr('\nError: No application specified.\n')
        sys.exit(1)

    sys.path.insert(0, '.')
    sys.modules.setdefault('bottle', sys.modules['__main__'])

    host, port = (opt.bind or 'localhost'), 8080
    if ':' in host:
        host, port = host.rsplit(':', 1)

    run(args[0], host=host, port=port, server=opt.server,
        reloader=opt.reload, plugins=opt.plugin, debug=opt.debug)




# THE END<|MERGE_RESOLUTION|>--- conflicted
+++ resolved
@@ -536,14 +536,6 @@
     def __init__(self, catchall=True, autojson=True):
         #: If true, most exceptions are catched and returned as :exc:`HTTPError`
         self.catchall = catchall
-<<<<<<< HEAD
-        #: The installed :class:`HooksPlugin`.
-        self.hooks = HooksPlugin()
-        self.install(self.hooks)
-        if autojson: self.install(JSONPlugin())
-        #: The installed :class:`TemplatePlugin`.
-        self.views = self.install(TemplatePlugin())
-=======
 
         #: A :cls:`ResourceManager` for application files
         self.resources = ResourceManager()
@@ -562,8 +554,8 @@
         self.install(self.hooks)
         if self.config.autojson:
             self.install(JSONPlugin())
-        self.install(TemplatePlugin())
->>>>>>> fb6ca2b5
+        #: The installed :class:`TemplatePlugin`.
+        self.views = self.install(TemplatePlugin())
 
 
     def mount(self, prefix, app, **options):
